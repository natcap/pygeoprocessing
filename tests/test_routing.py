--- conflicted
+++ resolved
@@ -1162,7 +1162,6 @@
         watershed_vector = None
         watershed_layer = None
 
-<<<<<<< HEAD
     def test_single_drain_point(self):
         """PGP.routing: test single_drain_point pitfill."""
         dem_array = numpy.zeros((11, 11), dtype=numpy.float32)
@@ -1221,7 +1220,7 @@
         self.assertEqual(drain_height, expected_drain_height)
         self.assertEqual(sink_pixel, expected_sink_pixel)
         self.assertEqual(sink_height, expected_sink_height)
-=======
+
     def test_channel_not_exist_distance(self):
         """PGP.routing: test for nodata result if channel doesn't exist."""
         from osgeo import osr
@@ -1257,5 +1256,4 @@
             (flow_dir_path, 1), (streams_path, 1), distance_path)
         numpy.testing.assert_almost_equal(
             pygeoprocessing.raster_to_numpy_array(distance_path),
-            expected_result)
->>>>>>> afb9c435
+            expected_result)