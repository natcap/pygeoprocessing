"""A collection of GDAL dataset and raster utilities."""
import types
import logging
import os
import shutil
import functools
import math
import collections
import exceptions
import heapq
import time
import re
import tempfile

from osgeo import gdal
from osgeo import osr
from osgeo import ogr
import numpy
import numpy.ma
import scipy.interpolate
import scipy.sparse
import scipy.signal
import scipy.ndimage
import scipy.signal.signaltools
import shapely.wkt
import shapely.ops
from shapely import speedups
import shapely.prepared

import geoprocessing_core

LOGGER = logging.getLogger('pygeoprocessing.geoprocessing')
<<<<<<< HEAD
LOGGER.addHandler(logging.NullHandler())
=======
LOGGER.addHandler(logging.NullHandler())  # silence logging by default
>>>>>>> f06f0ea5
_LOGGING_PERIOD = 5.0  # min 5.0 seconds per update log message for the module
_DEFAULT_GTIFF_CREATION_OPTIONS = ('TILED=YES', 'BIGTIFF=IF_SAFER')
_LARGEST_ITERBLOCK = 2**20  # largest block for iterblocks to read in cells

# map gdal types to numpy equivalent
_GDAL_TYPE_TO_NUMPY_LOOKUP = {
    gdal.GDT_Byte: numpy.int8,
    gdal.GDT_Int16: numpy.int16,
    gdal.GDT_Int32: numpy.int32,
    gdal.GDT_UInt16: numpy.uint16,
    gdal.GDT_UInt32: numpy.uint32,
    gdal.GDT_Float32: numpy.float32,
    gdal.GDT_Float64: numpy.float64,
}

# A dictionary to map the resampling method input string to the gdal type
_RESAMPLE_DICT = {
    "nearest": gdal.GRA_NearestNeighbour,
    "bilinear": gdal.GRA_Bilinear,
    "cubic": gdal.GRA_Cubic,
    "cubic_spline": gdal.GRA_CubicSpline,
    "lanczos": gdal.GRA_Lanczos,
    'mode': gdal.GRA_Mode,
    }


def raster_calculator(
        base_raster_path_band_list, local_op, target_raster_path,
        datatype_target, nodata_target,
        gtiff_creation_options=_DEFAULT_GTIFF_CREATION_OPTIONS,
        calc_raster_stats=True):
    """Apply local a raster operation on a stack of rasters.

    This function applies a user defined function across a stack of
    rasters' pixel stack. The rasters in `base_raster_path_band_list` must be
    spatially aligned and have the same cell sizes.

    Parameters:
        base_raster_path_band_list (list): a list of (str, int) tuples where
            the strings are raster paths, and ints are band indexes.
        local_op (function) a function that must take in as many arguments as
            there are elements in `base_raster_path_band_list`.  The will be
            in the same order as the rasters in arguments
            can be treated as parallel memory blocks from the original
            rasters though the function is a parallel
            paradigm and does not express the spatial position of the pixels
            in question at the time of the call.
        target_raster_path (string): the path of the output raster.  The
            projection, size, and cell size will be the same as the rasters
            in `base_raster_path_band_list`.
        datatype_target (gdal datatype; int): the desired GDAL output type of
            the target raster.
        nodata_target (numerical value): the desired nodata value of the
            target raster.
        gtiff_creation_options (list): this is an argument list that will be
            passed to the GTiff driver.  Useful for blocksizes, compression,
            and more.
        calculate_raster_stats (boolean): If True, calculates and sets raster
            statistics (min, max, mean, and stdev) for target raster.

    Returns:
        None

    Raises:
        ValueError: invalid input provided
    """
    # It's a common error to not pass in path/band tuples, so check for that
    # and report error if so
    bad_raster_path_list = False
    if not isinstance(base_raster_path_band_list, (list, tuple)):
        bad_raster_path_list = True
    else:
        for value in base_raster_path_band_list:
            if not _is_raster_path_band_formatted(value):
                bad_raster_path_list = True
                break
    if bad_raster_path_list:
        raise ValueError(
            "Expected a list of path / integer band tuples for "
            "`base_raster_path_band_list`, instead got: %s" %
            str(base_raster_path_band_list))

    not_found_paths = []
    for path, _ in base_raster_path_band_list:
        if not os.path.exists(path):
            not_found_paths.append(path)

    if len(not_found_paths) != 0:
        raise exceptions.ValueError(
            "The following files were expected but do not exist on the "
            "filesystem: " + str(not_found_paths))

    if target_raster_path in [x[0] for x in base_raster_path_band_list]:
        raise ValueError(
            "%s is used as a target path, but it is also in the base input "
            "path list %s" % (
                target_raster_path, str(base_raster_path_band_list)))

    raster_info_list = [
        get_raster_info(path_band[0])
        for path_band in base_raster_path_band_list]
    geospatial_info_set = set()
    for raster_info in raster_info_list:
        # Rounding geotransform to 3 places to determine equality between
        # geotransforms.  Otherwise identical GTs can detect as different
        # depending on what the GT passed through on the way here.
        rounded_geotransform = tuple([
            round(x, 3) for x in raster_info['geotransform']])
        geospatial_info_set.add(
            (raster_info['pixel_size'],
             raster_info['raster_size'],
             rounded_geotransform,
             raster_info['projection']))
    if len(geospatial_info_set) > 1:
        raise ValueError(
            "Input Rasters are not geospatially aligned.  The "
            "following geospatial stats are not identical %s" % str(
                geospatial_info_set))

    base_raster_list = [
        gdal.Open(path_band[0]) for path_band in base_raster_path_band_list]
    base_band_list = [
        raster.GetRasterBand(index) for raster, (_, index) in zip(
            base_raster_list, base_raster_path_band_list)]

    base_raster_info = get_raster_info(base_raster_path_band_list[0][0])

    new_raster_from_base(
        base_raster_path_band_list[0][0], target_raster_path, datatype_target,
        [nodata_target], gtiff_creation_options=gtiff_creation_options)
    target_raster = gdal.Open(target_raster_path, gdal.GA_Update)
    target_band = target_raster.GetRasterBand(1)

    try:
        n_cols, n_rows = base_raster_info['raster_size']
        xoff = None
        yoff = None
        last_time = time.time()
        raster_blocks = None
        last_blocksize = None
        target_min = None
        target_max = None
        target_sum = 0.0
        target_n = 0
        target_mean = None
        target_stddev = None
        for block_offset in iterblocks(
                base_raster_path_band_list[0][0], offset_only=True):
            xoff, yoff = block_offset['xoff'], block_offset['yoff']
            last_time = _invoke_timed_callback(
                last_time, lambda: LOGGER.info(
                    'raster stack calculation approx. %.2f%% complete',
                    100.0 * (yoff * n_cols - xoff) /
                    (n_rows * n_cols)), _LOGGING_PERIOD)
            blocksize = (block_offset['win_ysize'], block_offset['win_xsize'])

            if last_blocksize != blocksize:
                raster_blocks = [
                    numpy.zeros(blocksize, dtype=_gdal_to_numpy_type(band))
                    for band in base_band_list]
                last_blocksize = blocksize

            for dataset_index in xrange(len(base_band_list)):
                band_data = block_offset.copy()
                band_data['buf_obj'] = raster_blocks[dataset_index]
                base_band_list[dataset_index].ReadAsArray(**band_data)

            target_block = local_op(*raster_blocks)

            target_band.WriteArray(
                target_block, xoff=block_offset['xoff'],
                yoff=block_offset['yoff'])

            if calc_raster_stats:
                valid_mask = target_block != nodata_target
                valid_block = target_block[valid_mask]
                if valid_block.size == 0:
                    continue
                if target_min is None:
                    # initialize first min/max
                    target_min = target_max = valid_block[0]
                target_sum += numpy.sum(valid_block)
                target_min = min(numpy.min(valid_block), target_min)
                target_max = max(numpy.max(valid_block), target_max)
                target_n += valid_block.size

        # Making sure the band and dataset is flushed and not in memory before
        # adding stats
        target_band.FlushCache()

        if calc_raster_stats and target_min is not None:
            target_mean = target_sum / float(target_n)
            stdev_sum = 0.0
            for block_offset, target_block in iterblocks(target_raster_path):
                valid_mask = target_block != nodata_target
                valid_block = target_block[valid_mask]
                stdev_sum += numpy.sum((valid_block - target_mean) ** 2)
            target_stddev = (stdev_sum / float(target_n)) ** 0.5

            target_band.SetStatistics(
                float(target_min), float(target_max), float(target_mean),
                float(target_stddev))
    finally:
        base_band_list[:] = []
        for raster in base_raster_list:
            gdal.Dataset.__swig_destroy__(raster)
        base_raster_list[:] = []
        target_band.FlushCache()
        target_band = None
        gdal.Dataset.__swig_destroy__(target_raster)
        target_raster = None


def align_and_resize_raster_stack(
        base_raster_path_list, target_raster_path_list, resample_method_list,
        target_pixel_size, bounding_box_mode, base_vector_path_list=None,
        raster_align_index=None,
        gtiff_creation_options=_DEFAULT_GTIFF_CREATION_OPTIONS):
    """Generate rasters from a base such that they align geospatially.

    This function resizes base rasters that are in the same geospatial
    projection such that the result is an aligned stack of rasters that have
    the same cell size, dimensions, and bounding box. This is achieved by
    clipping or resizing the rasters to intersected, unioned, or equivocated
    bounding boxes of all the raster and vector input.

    Parameters:
        base_raster_path_list (list): a list of base raster paths that will
            be transformed and will be used to determine the target bounding
            box.
        target_raster_path_list (list): a list of raster paths that will be
            created to one-to-one map with `base_raster_path_list` as aligned
            versions of those original rasters.
        resample_method_list (list): a list of resampling methods which
            one to one map each path in `base_raster_path_list` during
            resizing.  Each element must be one of
            "nearest|bilinear|cubic|cubic_spline|lanczos|mode".
        target_pixel_size (tuple): the target raster's x and y pixel size
            example: [30, -30].
        bounding_box_mode (string): one of "union", "intersection", or
            a list of floats of the form [minx, miny, maxx, maxy].  Depending
            on the value, output extents are defined as the union,
            intersection, or the explicit bounding box.
        base_vector_path_list (list): a list of base vector paths whose
            bounding boxes will be used to determine the final bounding box
            of the raster stack if mode is 'union' or 'intersection'.  If mode
            is 'bb=[...]' then these vectors are not used in any calculation.
        raster_align_index (int): indicates the index of a
            raster in `base_raster_path_list` that the target rasters'
            bounding boxes pixels should align with.  This feature allows
            rasters whose raster dimensions are the same, but bounding boxes
            slightly shifted less than a pixel size to align with a desired
            grid layout.  If `None` then the bounding box of the target
            rasters is calculated as the precise intersection, union, or
            bounding box.
        gtiff_creation_options (list): list of strings that will be passed
            as GDAL "dataset" creation options to the GTIFF driver, or ignored
            if None.

    Returns:
        None
    """
    last_time = time.time()

    # make sure that the input lists are of the same length
    list_lengths = [
        len(base_raster_path_list), len(target_raster_path_list),
        len(resample_method_list)]
    if len(set(list_lengths)) != 1:
        raise ValueError(
            "base_raster_path_list, target_raster_path_list, and "
            "resample_method_list must be the same length "
            " current lengths are %s" % (str(list_lengths)))

    # we can accept 'union', 'intersection', or a 4 element list/tuple
    if bounding_box_mode not in ["union", "intersection"] and (
            not isinstance(bounding_box_mode, (list, tuple)) or
            len(bounding_box_mode) != 4):
        raise ValueError("Unknown bounding_box_mode %s" % (
            str(bounding_box_mode)))

    if ((raster_align_index is not None) and
            ((raster_align_index < 0) or
             (raster_align_index >= len(base_raster_path_list)))):
        raise ValueError(
            "Alignment index is out of bounds of the datasets index: %s"
            " n_elements %s" % (
                raster_align_index, len(base_raster_path_list)))

    raster_info_list = [
        get_raster_info(path) for path in base_raster_path_list]
    if base_vector_path_list is not None:
        vector_info_list = [
            get_vector_info(path) for path in base_vector_path_list]
    else:
        vector_info_list = []

    # get the literal or intersecting/unioned bounding box
    if isinstance(bounding_box_mode, (list, tuple)):
        target_bounding_box = bounding_box_mode
    else:
        # either intersection or union
        target_bounding_box = reduce(
            functools.partial(_merge_bounding_boxes, mode=bounding_box_mode),
            [info['bounding_box'] for info in
             (raster_info_list + vector_info_list)])

    if bounding_box_mode == "intersection" and (
            target_bounding_box[0] > target_bounding_box[2] or
            target_bounding_box[1] > target_bounding_box[3]):
        raise ValueError("The rasters' and vectors' intersection is empty "
                         "(not all rasters and vectors touch each other).")

    if raster_align_index >= 0:
        # bounding box needs alignment
        align_bounding_box = (
            raster_info_list[raster_align_index]['bounding_box'])
        align_pixel_size = (
            raster_info_list[raster_align_index]['pixel_size'])
        # adjust bounding box so lower left corner aligns with a pixel in
        # raster[raster_align_index]
        for index in [0, 1]:
            n_pixels = int(
                (target_bounding_box[index] - align_bounding_box[index]) /
                float(align_pixel_size[index]))
            target_bounding_box[index] = (
                n_pixels * align_pixel_size[index] +
                align_bounding_box[index])

    for index, (base_path, target_path, resample_method) in enumerate(zip(
            base_raster_path_list, target_raster_path_list,
            resample_method_list)):
        last_time = _invoke_timed_callback(
            last_time, lambda: LOGGER.info(
                "align_dataset_list aligning dataset %d of %d",
                index, len(base_raster_path_list)), _LOGGING_PERIOD)
        warp_raster(
            base_path, target_pixel_size,
            target_path, resample_method,
            target_bb=target_bounding_box,
            gtiff_creation_options=gtiff_creation_options)


def calculate_raster_stats(raster_path):
    """Calculate and set min, max, stdev, and mean for all bands in raster.

    Parameters:
        raster_path (string): a path to a GDAL raster raster that will be
            modified by having its band statistics set

    Returns:
        None
    """
    raster = gdal.Open(raster_path, gdal.GA_Update)
    raster_properties = get_raster_info(raster_path)
    for band_index in xrange(raster.RasterCount):
        target_min = None
        target_max = None
        target_n = 0
        target_sum = 0.0
        for _, target_block in iterblocks(
                raster_path, band_index_list=[band_index+1]):
            nodata_target = raster_properties['nodata'][band_index]
            valid_mask = target_block != nodata_target
            valid_block = target_block[valid_mask]
            if valid_block.size == 0:
                continue
            if target_min is None:
                # initialize first min/max
                target_min = target_max = valid_block[0]
            target_sum += numpy.sum(valid_block)
            target_min = min(numpy.min(valid_block), target_min)
            target_max = max(numpy.max(valid_block), target_max)
            target_n += valid_block.size

        if target_min is not None:
            target_mean = target_sum / float(target_n)
            stdev_sum = 0.0
            for _, target_block in iterblocks(
                    raster_path, band_index_list=[band_index+1]):
                valid_mask = target_block != nodata_target
                valid_block = target_block[valid_mask]
                stdev_sum += numpy.sum((valid_block - target_mean) ** 2)
            target_stddev = (stdev_sum / float(target_n)) ** 0.5

            target_band = raster.GetRasterBand(band_index+1)
            target_band.SetStatistics(
                float(target_min), float(target_max), float(target_mean),
                float(target_stddev))
            target_band = None
        else:
            LOGGER.warn(
                "Stats not calculated for %s band %d since no non-nodata "
                "pixels were found.", raster_path, band_index+1)
    raster = None


def new_raster_from_base(
        base_path, target_path, datatype, band_nodata_list,
        fill_value_list=None, n_rows=None, n_cols=None,
        gtiff_creation_options=_DEFAULT_GTIFF_CREATION_OPTIONS):
    """Create new GeoTIFF by coping spatial reference/geotransform of base.

    A convenience function to simplify the creation of a new raster from the
    basis of an existing one.  Depending on the input mode, one can create
    a new raster of the same dimensions, geotransform, and georeference as
    the base.  Other options are provided to change the raster dimensions,
    number of bands, nodata values, data type, and core GeoTIFF creation
    options.

    Parameters:
        base_path (string): path to existing raster.
        target_path (string): path to desired target raster.
        datatype: the pixel datatype of the output raster, for example
            gdal.GDT_Float32.  See the following header file for supported
            pixel types:
            http://www.gdal.org/gdal_8h.html#22e22ce0a55036a96f652765793fb7a4
        band_nodata_list (list): list of nodata values, one for each band, to
            set on target raster.  If value is 'None' the nodata value is not
            set for that band.  The number of target bands is inferred from
            the length of this list.
        fill_value_list (list): list of values to fill each band with. If None,
            no filling is done.
        n_rows (int): if not None, defines the number of target raster rows.
        n_cols (int): if not None, defines the number of target raster
            columns.
        gtiff_creation_options: a list of dataset options that gets
            passed to the gdal creation driver, overrides defaults

    Returns:
        None
    """
    base_raster = gdal.Open(base_path)
    if n_rows is None:
        n_rows = base_raster.RasterYSize
    if n_cols is None:
        n_cols = base_raster.RasterXSize
    driver = gdal.GetDriverByName('GTiff')

    local_gtiff_creation_options = list(gtiff_creation_options)
    # PIXELTYPE is sometimes used to define signed vs. unsigned bytes and
    # the only place that is stored is in the IMAGE_STRUCTURE metadata
    # copy it over if it exists and it not already defined by the input
    # creation options. It's okay to get this info from the first band since
    # all bands have the same datatype
    base_band = base_raster.GetRasterBand(1)
    metadata = base_band.GetMetadata('IMAGE_STRUCTURE')
    if 'PIXELTYPE' in metadata and not any(
            ['PIXELTYPE' in option for option in
             local_gtiff_creation_options]):
        local_gtiff_creation_options.append(
            'PIXELTYPE=' + metadata['PIXELTYPE'])

    block_size = base_band.GetBlockSize()
    # It's not clear how or IF we can determine if the output should be
    # striped or tiled.  Here we leave it up to the default inputs or if its
    # obviously not striped we tile.
    if not any(
            ['TILED' in option for option in local_gtiff_creation_options]):
        # TILED not set, so lets try to set it to a reasonable value
        if block_size[0] != n_cols:
            # if x block is not the width of the raster it *must* be tiled
            # otherwise okay if it's striped or tiled
            local_gtiff_creation_options.append('TILED=YES')

    if not any(
            ['BLOCK' in option for option in local_gtiff_creation_options]):
        # not defined, so lets copy what we know from the current raster
        local_gtiff_creation_options.extend([
            'BLOCKXSIZE=%d' % block_size[0],
            'BLOCKYSIZE=%d' % block_size[1]])

    base_band = None

    n_bands = len(band_nodata_list)
    target_raster = driver.Create(
        target_path.encode('utf-8'), n_cols, n_rows, n_bands, datatype,
        options=gtiff_creation_options)
    target_raster.SetProjection(base_raster.GetProjection())
    target_raster.SetGeoTransform(base_raster.GetGeoTransform())
    base_raster = None

    for index, nodata_value in enumerate(band_nodata_list):
        if nodata_value is None:
            continue
        target_band = target_raster.GetRasterBand(index + 1)
        try:
            target_band.SetNoDataValue(nodata_value.item())
        except AttributeError:
            target_band.SetNoDataValue(nodata_value)

    if fill_value_list is not None:
        for index, fill_value in enumerate(fill_value_list):
            if fill_value is None:
                continue
            target_band = target_raster.GetRasterBand(index + 1)
            target_band.Fill(fill_value)
            target_band = None

    target_raster = None


def create_raster_from_vector_extents(
        base_vector_path, target_raster_path, target_pixel_size,
        target_pixel_type, target_nodata, fill_value=None,
        gtiff_creation_options=_DEFAULT_GTIFF_CREATION_OPTIONS):
    """Create a blank raster based on a vector file extent.

    Parameters:
        base_vector_path (string): path to vector shapefile to base the
            bounding box for the target raster.
        target_raster_path (string): path to location of generated geotiff;
            the upper left hand corner of this raster will be aligned with the
            bounding box of the source vector and the extent will be exactly
            equal or contained the source vector's bounding box depending on
            whether the pixel size divides evenly into the source bounding
            box; if not coordinates will be rounded up to contain the original
            extent.
        target_pixel_size (list): the x/y pixel size as a list [30.0, -30.0]
        target_pixel_type (int): gdal GDT pixel type of target raster
        target_nodata: target nodata value
        fill_value (int/float): value to fill in the target raster; no fill if
            value is None
        gtiff_creation_options (list): this is an argument list that will be
            passed to the GTiff driver.  Useful for blocksizes, compression,
            and more.

    Returns:
        None
    """
    # Determine the width and height of the tiff in pixels based on the
    # maximum size of the combined envelope of all the features
    vector = ogr.Open(base_vector_path)
    shp_extent = None
    for layer in vector:
        for feature in layer:
            try:
                # envelope is [xmin, xmax, ymin, ymax]
                feature_extent = feature.GetGeometryRef().GetEnvelope()
                if shp_extent is None:
                    shp_extent = list(feature_extent)
                else:
                    # expand bounds of current bounding box to include that
                    # of the newest feature
                    shp_extent = [
                        f(shp_extent[index], feature_extent[index])
                        for index, f in enumerate([min, max, min, max])]
            except AttributeError as error:
                # For some valid OGR objects the geometry can be undefined
                # since it's valid to have a NULL entry in the attribute table
                # this is expressed as a None value in the geometry reference
                # this feature won't contribute
                LOGGER.warn(error)

    # round up on the rows and cols so that the target raster encloses the
    # base vector
    n_cols = int(numpy.ceil(
        abs((shp_extent[1] - shp_extent[0]) / target_pixel_size[0])))
    n_rows = int(numpy.ceil(
        abs((shp_extent[3] - shp_extent[2]) / target_pixel_size[1])))

    driver = gdal.GetDriverByName('GTiff')
    n_bands = 1
    raster = driver.Create(
        target_raster_path, n_cols, n_rows, n_bands, target_pixel_type,
        options=gtiff_creation_options)
    raster.GetRasterBand(1).SetNoDataValue(target_nodata)

    # Set the transform based on the upper left corner and given pixel
    # dimensions
    if target_pixel_size[0] < 0:
        x_source = shp_extent[1]
    else:
        x_source = shp_extent[0]
    if target_pixel_size[1] < 0:
        y_source = shp_extent[3]
    else:
        y_source = shp_extent[2]
    raster_transform = [
        x_source, target_pixel_size[0], 0.0,
        y_source, 0.0, target_pixel_size[1]]
    raster.SetGeoTransform(raster_transform)

    # Use the same projection on the raster as the shapefile
    raster.SetProjection(vector.GetLayer(0).GetSpatialRef().ExportToWkt())

    # Initialize everything to nodata
    if fill_value is not None:
        band = raster.GetRasterBand(1)
        band.Fill(fill_value)
        band.FlushCache()
        band = None
    raster = None


def interpolate_points(
        base_vector_path, vector_attribute_field, target_raster_path_band,
        interpolation_mode):
    """Interpolate point values onto an existing raster.

    Parameters:
        base_vector_path (string): path to a shapefile that contains point
            vector layers.
        vector_attribute_field (field): a string in the vector referenced at
            `base_vector_path` that refers to a numeric value in the
            vector's attribute table.  This is the value that will be
            interpolated across the raster.
        target_raster_path_band (tuple): a path/band number tuple to an
            existing raster which likely intersects or is nearby the source
            vector. The band in this raster will take on the interpolated
            numerical values  provided at each point.
        interpolation_mode (string): the interpolation method to use for
            scipy.interpolate.griddata, one of 'linear', nearest', or 'cubic'.

    Returns:
       None
    """
    source_vector = ogr.Open(base_vector_path)
    point_list = []
    value_list = []
    for layer in source_vector:
        for point_feature in layer:
            value = point_feature.GetField(vector_attribute_field)
            # Add in the numpy notation which is row, col
            # Here the point geometry is in the form x, y (col, row)
            geometry = point_feature.GetGeometryRef()
            point = geometry.GetPoint()
            point_list.append([point[1], point[0]])
            value_list.append(value)

    point_array = numpy.array(point_list)
    value_array = numpy.array(value_list)

    target_raster = gdal.Open(target_raster_path_band[0], gdal.GA_Update)
    band = target_raster.GetRasterBand(target_raster_path_band[1])
    nodata = band.GetNoDataValue()
    geotransform = target_raster.GetGeoTransform()
    for offsets in iterblocks(
            target_raster_path_band[0], offset_only=True):
        grid_y, grid_x = numpy.mgrid[
            offsets['yoff']:offsets['yoff']+offsets['win_ysize'],
            offsets['xoff']:offsets['xoff']+offsets['win_xsize']]
        grid_y = grid_y * geotransform[5] + geotransform[3]
        grid_x = grid_x * geotransform[1] + geotransform[0]

        raster_out_array = scipy.interpolate.griddata(
            point_array, value_array, (grid_y, grid_x), interpolation_mode,
            nodata)
        band.WriteArray(raster_out_array, offsets['xoff'], offsets['yoff'])


def zonal_statistics(
        base_raster_path_band, aggregate_vector_path,
        aggregate_field_name, aggregate_layer_name=None,
        ignore_nodata=True, all_touched=False, polygons_might_overlap=True):
    """Collect stats on pixel values which lie within polygons.

    This function summarizes raster statistics including min, max,
    mean, stddev, and pixel count over the regions on the raster that are
    overlaped by the polygons in the vector layer.  This function can
    handle cases where polygons overlap, which is notable since zonal stats
    functions provided by ArcGIS or QGIS usually incorrectly aggregate
    these areas.  Overlap avoidance is achieved by calculating a minimal set
    of disjoint non-overlapping polygons from `aggregate_vector_path` and
    rasterizing each set separately during the raster aggregation phase.  That
    set of rasters are then used to calculate the zonal stats of all polygons
    without aggregating vector overlap.

    Parameters:
        base_raster_path_band (tuple): a str/int tuple indicating the path to
            the base raster and the band index of that raster to analyze.
        aggregate_vector_path (string): a path to an ogr compatable polygon
            vector whose geometric features indicate the areas over
            `base_raster_path_band` to calculate statistics over.
        aggregate_field_name (string): field name in `aggregate_vector_path`
            that represents an identifying integer value for sets of polygons
            in the layer such as a unique integer ID per polygon.  Result of
            this function will be indexed by the values found in this field.
            Note that a field is required and working with FIDs are considered
            dangerous.  See comment on question at
            http://gis.stackexchange.com/q/232101/2397
        aggregate_layer_name (string): name of shapefile layer that will be
            used to aggregate results over.  If set to None, the first layer
            in the DataSource will be used as retrieved by `.GetLayer()`.
            Note: it is normal and expected to set this field at None if the
            aggregating shapefile is a single layer as many shapefiles,
            including the common 'ESRI Shapefile', are.
        ignore_nodata: if true, then nodata pixels are not accounted for when
            calculating min, max, count, or mean.  However, the value of
            `nodata_count` will always be the number of nodata pixels
            aggregated under the polygon.
        all_touched (boolean): if true will account for any pixel whose
            geometry passes through the pixel, not just the center point.
        polygons_might_overlap (boolean): if True the function calculates
            aggregation coverage close to optimally by rasterizing sets of
            polygons that don't overlap.  However, this step can be
            computationally expensive for cases where there are many polygons.
            Setting this flag to False directs the function rasterize in one
            step.

    Returns:
        nested dictionary indexed by aggregating feature id, and then by one
        of 'min' 'max' 'sum' 'mean' 'count' and 'nodata_count'.  Example:
        {0: {'min': 0, 'max': 1, 'mean': 0.5, 'count': 2, 'nodata_count': 1}}
    """
    if not _is_raster_path_band_formatted(base_raster_path_band):
        raise ValueError(
            "`base_raster_path_band` not formatted as expected.  Expects "
            "(path, band_index), recieved %s" + base_raster_path_band)
    aggregate_vector = ogr.Open(aggregate_vector_path)
    if aggregate_layer_name is not None:
        aggregate_layer = aggregate_vector.GetLayerByName(
            aggregate_layer_name)
    else:
        aggregate_layer = aggregate_vector.GetLayer()
    aggregate_layer_defn = aggregate_layer.GetLayerDefn()
    aggregate_field_index = aggregate_layer_defn.GetFieldIndex(
        aggregate_field_name)
    if aggregate_field_index == -1:  # -1 returned when field does not exist.
        # Raise exception if user provided a field that's not in vector
        raise ValueError(
            'Vector %s must have a field named %s' %
            (aggregate_vector_path, aggregate_field_name))

    aggregate_field_def = aggregate_layer_defn.GetFieldDefn(
        aggregate_field_index)
    if aggregate_field_def.GetTypeName() != 'Integer':
        raise TypeError(
            'Can only aggregate by integer based fields, requested '
            'field is of type  %s' % aggregate_field_def.GetTypeName())
    # Adding the rasterize by attribute option
    rasterize_layer_args = {
        'options': [
            'ALL_TOUCHED=%s' % str(all_touched).upper(),
            'ATTRIBUTE=%s' % aggregate_field_name]
        }

    # clip base raster to aggregating vector intersection
    raster_info = get_raster_info(base_raster_path_band[0])
    # -1 here because bands are 1 indexed
    raster_nodata = raster_info['nodata'][base_raster_path_band[1]-1]
    with tempfile.NamedTemporaryFile(
            prefix='clipped_raster', delete=False) as clipped_raster_file:
        clipped_raster_path = clipped_raster_file.name
    align_and_resize_raster_stack(
        [base_raster_path_band[0]], [clipped_raster_path], ['nearest'],
        raster_info['pixel_size'], 'intersection',
        base_vector_path_list=[aggregate_vector_path], raster_align_index=0)
    clipped_raster = gdal.Open(clipped_raster_path)

    # make a shapefile that non-overlapping layers can be added to
    driver = ogr.GetDriverByName('ESRI Shapefile')
    disjoint_vector_dir = tempfile.mkdtemp()
    disjoint_vector = driver.CreateDataSource(
        os.path.join(disjoint_vector_dir, 'disjoint_vector.shp'))
    spat_ref = aggregate_layer.GetSpatialRef()

    # Initialize these dictionaries to have the shapefile fields in the
    # original datasource even if we don't pick up a value later
    aggregate_results = {}
    for feature in aggregate_layer:
        aggregate_results[feature.GetField(aggregate_field_name)] = None
    aggregate_layer.ResetReading()
    aggregate_ids = numpy.array(sorted(aggregate_results.iterkeys()))

    # Loop over each polygon and aggregate
    if polygons_might_overlap:
        minimal_polygon_sets = calculate_disjoint_polygon_set(
            aggregate_vector_path)
    else:
        minimal_polygon_sets = [
            set([feat.GetFID() for feat in aggregate_layer])]

    clipped_band = clipped_raster.GetRasterBand(base_raster_path_band[1])

    with tempfile.NamedTemporaryFile(
            prefix='aggregate_id_raster',
            delete=False) as aggregate_id_raster_file:
        aggregate_id_raster_path = aggregate_id_raster_file.name

    aggregate_id_nodata = _find_int_not_in_array(aggregate_ids)
    new_raster_from_base(
        clipped_raster_path, aggregate_id_raster_path, gdal.GDT_Int32,
        [aggregate_id_nodata])
    aggregate_id_raster = gdal.Open(aggregate_id_raster_path, gdal.GA_Update)
    aggregate_stats = {}
    for polygon_set in minimal_polygon_sets:
        disjoint_layer = disjoint_vector.CreateLayer(
            'disjoint_vector', spat_ref, ogr.wkbPolygon)

        disjoint_layer.CreateField(aggregate_field_def)
        # add polygons to subset_layer
        for index, poly_fid in enumerate(polygon_set):
            poly_feat = aggregate_layer.GetFeature(poly_fid)
            disjoint_layer.CreateFeature(poly_feat)
            # we seem to need to reload the feature and set the index because
            # just copying over the feature left indexes as all 0s.  Not sure
            # why.
            new_feat = disjoint_layer.GetFeature(index)
            new_feat.SetField(
                aggregate_field_name, poly_feat.GetField(
                    aggregate_field_name))
            disjoint_layer.SetFeature(new_feat)
        disjoint_layer.SyncToDisk()

        # nodata out the mask
        aggregate_id_band = aggregate_id_raster.GetRasterBand(1)
        aggregate_id_band.Fill(aggregate_id_nodata)
        aggregate_id_band = None

        gdal.RasterizeLayer(
            aggregate_id_raster, [1], disjoint_layer, **rasterize_layer_args)
        aggregate_id_raster.FlushCache()

        # Delete the features we just added to the subset_layer
        disjoint_layer = None
        disjoint_vector.DeleteLayer(0)

        # create a key array
        # and parallel min, max, count, and nodata count arrays
        for aggregate_id_offsets, aggregate_id_block in iterblocks(
                aggregate_id_raster_path):
            clipped_block = clipped_band.ReadAsArray(**aggregate_id_offsets)
            valid_mask = aggregate_id_block != aggregate_id_nodata
            valid_aggregate_id = aggregate_id_block[valid_mask]
            valid_clipped = clipped_block[valid_mask]
            for aggregate_id in numpy.unique(valid_aggregate_id):
                aggregate_mask = valid_aggregate_id == aggregate_id
                masked_clipped_block = valid_clipped[aggregate_mask]
                clipped_nodata_mask = (masked_clipped_block == raster_nodata)
                if aggregate_id not in aggregate_stats:
                    aggregate_stats[aggregate_id] = {
                        'min': None,
                        'max': None,
                        'count': 0,
                        'nodata_count': 0,
                        'sum': 0.0
                    }
                aggregate_stats[aggregate_id]['nodata_count'] += (
                    numpy.count_nonzero(clipped_nodata_mask))
                if ignore_nodata:
                    masked_clipped_block = (
                        masked_clipped_block[~clipped_nodata_mask])
                if masked_clipped_block.size == 0:
                    continue

                if aggregate_stats[aggregate_id]['min'] is None:
                    aggregate_stats[aggregate_id]['min'] = (
                        masked_clipped_block[0])
                    aggregate_stats[aggregate_id]['max'] = (
                        masked_clipped_block[0])

                aggregate_stats[aggregate_id]['min'] = min(
                    numpy.min(masked_clipped_block),
                    aggregate_stats[aggregate_id]['min'])
                aggregate_stats[aggregate_id]['max'] = max(
                    numpy.max(masked_clipped_block),
                    aggregate_stats[aggregate_id]['max'])
                aggregate_stats[aggregate_id]['count'] += (
                    masked_clipped_block.size)
                aggregate_stats[aggregate_id]['sum'] += numpy.sum(
                    masked_clipped_block)

    # clean up temporary files
    clipped_band = None
    clipped_raster = None
    aggregate_id_raster = None
    disjoint_layer = None
    disjoint_vector = None
    for filename in [aggregate_id_raster_path, clipped_raster_path]:
        os.remove(filename)
    shutil.rmtree(disjoint_vector_dir)

    return aggregate_stats


def get_vector_info(vector_path, layer_index=0):
    """Get information about an OGR vector (datasource).

    Parameters:
        vector_path (str): a path to a OGR vector.
        layer_index (int): index of underlying layer to analyze.  Defaults to
            0.

    Returns:
        raster_properties (dictionary): a dictionary with the following
            properties stored under relevant keys.

            'projection' (string): projection of the vector in Well Known
                Text.
            'bounding_box' (list): list of floats representing the bounding
                box in projected coordinates as [minx, miny, maxx, maxy].
    """
    vector = ogr.Open(vector_path)
    vector_properties = {}
    layer = vector.GetLayer(iLayer=layer_index)
    # projection is same for all layers, so just use the first one
    vector_properties['projection'] = layer.GetSpatialRef().ExportToWkt()
    layer_bb = layer.GetExtent()
    layer = None
    vector = None
    # convert form [minx,maxx,miny,maxy] to [minx,miny,maxx,maxy]
    vector_properties['bounding_box'] = [layer_bb[i] for i in [0, 2, 1, 3]]
    return vector_properties


def get_raster_info(raster_path):
    """Get information about a GDAL raster (dataset).

    Parameters:
       raster_path (String): a path to a GDAL raster.

    Returns:
        raster_properties (dictionary): a dictionary with the properties
            stored under relevant keys.

            'pixel_size' (tuple): (pixel x-size, pixel y-size) from
                geotransform.
            'mean_pixel_size' (float): the average size of the absolute value
                of each pixel size element.
            'raster_size' (tuple):  number of raster pixels in (x, y)
                direction.
            'nodata' (list): a list of the nodata values in the bands of the
                raster in the same order as increasing band index.
            'n_bands' (int): number of bands in the raster.
            'geotransform' (tuple): a 6-tuple representing the geotransform of
                (x orign, x-increase, xy-increase,
                 y origin, yx-increase, y-increase).
            'datatype' (int): An instance of an enumerated gdal.GDT_* int
                that represents the datatype of the raster.
            'projection' (string): projection of the raster in Well Known
                Text.
            'bounding_box' (list): list of floats representing the bounding
                box in projected coordinates as [minx, miny, maxx, maxy]
            'block_size' (tuple): underlying x/y raster block size for
                efficient reading.
    """
    raster_properties = {}
    raster = gdal.Open(raster_path)
    raster_properties['projection'] = raster.GetProjection()
    geo_transform = raster.GetGeoTransform()
    raster_properties['geotransform'] = geo_transform
    raster_properties['pixel_size'] = (geo_transform[1], geo_transform[5])
    raster_properties['mean_pixel_size'] = (
        (abs(geo_transform[1]) + abs(geo_transform[5])) / 2.0)
    raster_properties['raster_size'] = (
        raster.GetRasterBand(1).XSize,
        raster.GetRasterBand(1).YSize)
    raster_properties['n_bands'] = raster.RasterCount
    raster_properties['nodata'] = [
        raster.GetRasterBand(index).GetNoDataValue() for index in xrange(
            1, raster_properties['n_bands']+1)]
    # blocksize is the same for all bands, so we can just get the first
    raster_properties['block_size'] = raster.GetRasterBand(1).GetBlockSize()

    # we dont' really know how the geotransform is laid out, all we can do is
    # calculate the x and y bounds, then take the appropriate min/max
    x_bounds = [
        geo_transform[0], geo_transform[0] +
        raster_properties['raster_size'][0] * geo_transform[1] +
        raster_properties['raster_size'][1] * geo_transform[2]]
    y_bounds = [
        geo_transform[3], geo_transform[3] +
        raster_properties['raster_size'][0] * geo_transform[4] +
        raster_properties['raster_size'][1] * geo_transform[5]]

    raster_properties['bounding_box'] = [
        numpy.min(x_bounds), numpy.min(y_bounds),
        numpy.max(x_bounds), numpy.max(y_bounds)]

    # datatype is the same for the whole raster, but is associated with band
    raster_properties['datatype'] = raster.GetRasterBand(1).DataType
    raster = None
    return raster_properties


def reproject_vector(
        base_vector_path, target_wkt, target_path, layer_index=0,
        driver_name='ESRI Shapefile'):
    """Reproject OGR DataSource (vector).

    Transforms the features of the base vector to the desired output
    projection in a new ESRI Shapefile.

    Parameters:
        base_vector_path (string): Path to the base shapefile to transform.
        target_wkt (string): the desired output projection in Well Known Text
            (by layer.GetSpatialRef().ExportToWkt())
        target_path (string): the filepath to the transformed shapefile
        layer_index (int): index of layer in `base_vector_path` to reproject.
            Defaults to 0.
        driver_name (string): String to pass to ogr.GetDriverByName, defaults
            to 'ESRI Shapefile'.

    Returns:
        None
    """
    base_vector = ogr.Open(base_vector_path)

    # if this file already exists, then remove it
    if os.path.isfile(target_path):
        LOGGER.warn(
            "reproject_vector: %s already exists, removing and overwriting",
            target_path)
        os.remove(target_path)

    target_sr = osr.SpatialReference(target_wkt)

    # create a new shapefile from the orginal_datasource
    target_driver = ogr.GetDriverByName(driver_name)
    target_vector = target_driver.CreateDataSource(target_path)

    layer = base_vector.GetLayer(layer_index)
    layer_dfn = layer.GetLayerDefn()

    # Create new layer for target_vector using same name and
    # geometry type from base vector but new projection
    target_layer = target_vector.CreateLayer(
        layer_dfn.GetName(), target_sr, layer_dfn.GetGeomType())

    # Get the number of fields in original_layer
    original_field_count = layer_dfn.GetFieldCount()

    # For every field, create a duplicate field in the new layer
    for fld_index in xrange(original_field_count):
        original_field = layer_dfn.GetFieldDefn(fld_index)
        target_field = ogr.FieldDefn(
            original_field.GetName(), original_field.GetType())
        target_layer.CreateField(target_field)

    # Get the SR of the original_layer to use in transforming
    base_sr = layer.GetSpatialRef()

    # Create a coordinate transformation
    coord_trans = osr.CoordinateTransformation(base_sr, target_sr)

    # Copy all of the features in layer to the new shapefile
    error_count = 0
    for base_feature in layer:
        geom = base_feature.GetGeometryRef()

        # Transform geometry into format desired for the new projection
        error_code = geom.Transform(coord_trans)
        if error_code != 0:  # error
            # this could be caused by an out of range transformation
            # whatever the case, don't put the transformed poly into the
            # output set
            error_count += 1
            continue

        # Copy original_datasource's feature and set as new shapes feature
        target_feature = ogr.Feature(target_layer.GetLayerDefn())
        target_feature.SetGeometry(geom)

        # For all the fields in the feature set the field values from the
        # source field
        for fld_index in xrange(target_feature.GetFieldCount()):
            target_feature.SetField(
                fld_index, base_feature.GetField(fld_index))

        target_layer.CreateFeature(target_feature)
        target_feature = None
        base_feature = None
    if error_count > 0:
        LOGGER.warn(
            '%d features out of %d were unable to be transformed and are'
            ' not in the output vector at %s', error_count,
            layer.GetFeatureCount(), target_path)
    layer = None
    base_vector = None


def reclassify_raster(
        base_raster_path_band, value_map, target_raster_path, target_datatype,
        target_nodata, values_required=True):
    """Reclassify pixel values in a raster.

    A function to reclassify values in raster to any output type. By default
    the values except for nodata must be in `value_map`.

    Parameters:
        base_raster_path_band (tuple): a tuple including file path to a raster
            and the band index to operate over. ex: (path, band_index)
        value_map (dictionary): a dictionary of values of
            {source_value: dest_value, ...} where source_value's type is the
            same as the values in `base_raster_path` at band `band_index`.
            Must contain at least one value.
        target_raster_path (string): target raster output path; overwritten if
            it exists
        target_datatype (gdal type): the numerical type for the target raster
        target_nodata (numerical type): the nodata value for the target raster
            Must be the same type as target_datatype
        band_index (int): Indicates which band in `base_raster_path` the
            reclassification should operate on.  Defaults to 1.
        values_required (bool): If True, raise a ValueError if there is a
            value in the raster that is not found in value_map.

    Returns:
        None

    Raises:
        ValueError if values_required is True and the value from
           'key_raster' is not a key in 'attr_dict'
    """
    if len(value_map) == 0:
        raise ValueError("value_map must contain at least one value")
    raster_info = get_raster_info(base_raster_path_band[0])
    nodata = raster_info['nodata'][base_raster_path_band[1]-1]
    value_map_copy = value_map.copy()
    # possible that nodata value is not defined, so test for None first
    # otherwise if nodata not predefined, remap it into the dictionary
    if nodata is not None and nodata not in value_map_copy:
        value_map_copy[nodata] = target_nodata
    keys = sorted(numpy.array(value_map_copy.keys()))
    values = numpy.array([value_map_copy[x] for x in keys])

    def _map_dataset_to_value_op(original_values):
        """Convert a block of original values to the lookup values."""
        if values_required:
            unique = numpy.unique(original_values)
            has_map = numpy.in1d(unique, keys)
            if not all(has_map):
                raise ValueError(
                    'There was not a value for at least the following codes '
                    '%s for this file %s.\nNodata value is: %s' % (
                        str(unique[~has_map]), base_raster_path_band[0],
                        str(nodata)))
        index = numpy.digitize(original_values.ravel(), keys, right=True)
        return values[index].reshape(original_values.shape)

    raster_calculator(
        [base_raster_path_band], _map_dataset_to_value_op,
        target_raster_path, target_datatype, target_nodata)


def warp_raster(
        base_raster_path, target_pixel_size, target_raster_path,
        resample_method, target_bb=None, target_sr_wkt=None,
        gtiff_creation_options=_DEFAULT_GTIFF_CREATION_OPTIONS):
    """Resize/resample raster to desired pixel size, bbox and projection.

    Parameters:
        base_raster_path (string): path to base raster.
        target_pixel_size (list): a two element list or tuple indicating the
            x and y pixel size in projected units.
        target_raster_path (string): the location of the resized and
            resampled raster.
        resample_method (string): the resampling technique, one of
            "nearest|bilinear|cubic|cubic_spline|lanczos|mode"
        target_bb (list): if None, target bounding box is the same as the
            source bounding box.  Otherwise it's a list of float describing
            target bounding box in target coordinate system as
            [minx, miny, maxx, maxy].
        target_sr_wkt (string): if not None, desired target projection in Well
            Known Text format.
        gtiff_creation_options (list or tuple): list of strings that will be
            passed as GDAL "dataset" creation options to the GTIFF driver.

    Returns:
        None
    """
    base_raster = gdal.Open(base_raster_path)
    base_sr = osr.SpatialReference()
    base_sr.ImportFromWkt(base_raster.GetProjection())

    if target_bb is None:
        target_bb = get_raster_info(base_raster_path)['bounding_box']
        # transform the target_bb if target_sr_wkt is not None
        if target_sr_wkt is not None:
            target_bb = transform_bounding_box(
                get_raster_info(base_raster_path)['bounding_box'],
                get_raster_info(base_raster_path)['projection'],
                target_sr_wkt)

    target_geotransform = [
        target_bb[0], target_pixel_size[0], 0.0, target_bb[1], 0.0,
        target_pixel_size[1]]
    # this handles a case of a negative pixel size in which case the raster
    # row will increase downward
    if target_pixel_size[0] < 0:
        target_geotransform[0] = target_bb[2]
    if target_pixel_size[1] < 0:
        target_geotransform[3] = target_bb[3]
    target_x_size = abs((target_bb[2] - target_bb[0]) / target_pixel_size[0])
    target_y_size = abs((target_bb[3] - target_bb[1]) / target_pixel_size[1])

    if target_x_size - int(target_x_size) > 0:
        target_x_size = int(target_x_size) + 1
    else:
        target_x_size = int(target_x_size)

    if target_y_size - int(target_y_size) > 0:
        target_y_size = int(target_y_size) + 1
    else:
        target_y_size = int(target_y_size)

    if target_x_size == 0:
        LOGGER.warn(
            "bounding_box is so small that x dimension rounds to 0; "
            "clamping to 1.")
        target_x_size = 1
    if target_y_size == 0:
        LOGGER.warn(
            "bounding_box is so small that y dimension rounds to 0; "
            "clamping to 1.")
        target_y_size = 1

    local_gtiff_creation_options = list(gtiff_creation_options)
    # PIXELTYPE is sometimes used to define signed vs. unsigned bytes and
    # the only place that is stored is in the IMAGE_STRUCTURE metadata
    # copy it over if it exists; get this info from the first band since
    # all bands have the same datatype
    base_band = base_raster.GetRasterBand(1)
    metadata = base_band.GetMetadata('IMAGE_STRUCTURE')
    if 'PIXELTYPE' in metadata:
        local_gtiff_creation_options.append(
            'PIXELTYPE=' + metadata['PIXELTYPE'])

    # make directory if it doesn't exist
    try:
        os.makedirs(os.path.dirname(target_raster_path))
    except OSError:
        pass
    gdal_driver = gdal.GetDriverByName('GTiff')
    target_raster = gdal_driver.Create(
        target_raster_path, target_x_size, target_y_size,
        base_raster.RasterCount, base_band.DataType,
        options=local_gtiff_creation_options)
    base_band = None

    for index in xrange(target_raster.RasterCount):
        base_nodata = base_raster.GetRasterBand(1+index).GetNoDataValue()
        if base_nodata is not None:
            target_band = target_raster.GetRasterBand(1+index)
            target_band.SetNoDataValue(base_nodata)
            target_band = None

    # Set the geotransform
    target_raster.SetGeoTransform(target_geotransform)
    if target_sr_wkt is None:
        target_sr_wkt = base_sr.ExportToWkt()
    target_raster.SetProjection(target_sr_wkt)

    # need to make this a closure so we get the current time and we can affect
    # state
    reproject_callback = _make_logger_callback(
        "ReprojectImage %.1f%% complete %s, psz_message '%s'")

    # Perform the projection/resampling
    gdal.ReprojectImage(
        base_raster, target_raster, base_sr.ExportToWkt(),
        target_sr_wkt, _RESAMPLE_DICT[resample_method], 0, 0,
        reproject_callback, [target_raster_path])

    target_raster = None
    base_raster = None
    calculate_raster_stats(target_raster_path)


def rasterize(
        vector_path, target_raster_path, burn_values, option_list,
        layer_index=0):
    """Project a vector onto an existing raster.

    Burn the layer at `layer_index` in `vector_path` to an existing
    raster at `target_raster_path_band`.

    Parameters:
        vector_path (string): filepath to vector to rasterize.
        target_raster_path (string): path to an existing raster to burn vector
            into.  Can have multiple bands.
        burn_values (list): list of values to burn into each band of the
            raster.  If used, should have the same length as number of bands
            at the `target_raster_path` raster.  Can otherwise be None.
        option_list (list): a list of burn options (or None if not used), each
            element is a string of the form:
                "ATTRIBUTE=?": Identifies an attribute field on the features
                    to be used for a burn in value. The value will be burned
                    into all output bands. If specified, `burn_values`
                    will not be used and can be None.
                "CHUNKYSIZE=?": The height in lines of the chunk to operate
                    on. The larger the chunk size the less times we need to
                    make a pass through all the shapes. If it is not set or
                    set to zero the default chunk size will be used. Default
                    size will be estimated based on the GDAL cache buffer size
                    using formula: cache_size_bytes/scanline_size_bytes, so
                    the chunk will not exceed the cache.
                "ALL_TOUCHED=TRUE/FALSE": May be set to TRUE to set all pixels
                    touched by the line or polygons, not just those whose
                    center is within the polygon or that are selected by
                    Brezenhams line algorithm. Defaults to FALSE.
                "BURN_VALUE_FROM": May be set to "Z" to use the Z values of
                    the geometries. The value from burn_values or the
                    attribute field value is added to this before burning. In
                    default case dfBurnValue is burned as it is (richpsharp:
                    note, I'm not sure what this means, but copied from formal
                    docs). This is implemented properly only for points and
                    lines for now. Polygons will be burned using the Z value
                    from the first point.
                "MERGE_ALG=REPLACE/ADD": REPLACE results in overwriting of
                    value, while ADD adds the new value to the existing
                    raster, suitable for heatmaps for instance.

            Example: ["ATTRIBUTE=npv", "ALL_TOUCHED=TRUE"]

    Returns:
        None
    """
    if not os.path.exists(target_raster_path):
        raise ValueError("%s doesn't exist, but needed to rasterize.")
    raster = gdal.Open(target_raster_path, gdal.GA_Update)
    vector = ogr.Open(vector_path)
    layer = vector.GetLayer(layer_index)

    rasterize_callback = _make_logger_callback(
        "RasterizeLayer %.1f%% complete %s, psz_message '%s'")

    if burn_values is None:
        burn_values = []
    if option_list is None:
        option_list = []

    gdal.RasterizeLayer(
        raster, [1], layer, burn_values=burn_values, options=option_list,
        callback=rasterize_callback)
    raster.FlushCache()
    gdal.Dataset.__swig_destroy__(raster)


def calculate_disjoint_polygon_set(vector_path, layer_index=0):
    """Create a list of sets of polygons that don't overlap.

    Determining the minimal number of those sets is an np-complete problem so
    this is an approximation that builds up sets of maximal subsets.

    Parameters:
        vector_path (string): a path to an OGR vector.
        layer_index (int): index of underlying layer in `vector_path` to
            calculate disjoint set. Defaults to 0.

    Returns:
        subset_list (list): list of sets of FIDs from vector_path
    """
    vector = ogr.Open(vector_path)
    vector_layer = vector.GetLayer()

    poly_intersect_lookup = {}
    for poly_feat in vector_layer:
        poly_wkt = poly_feat.GetGeometryRef().ExportToWkt()
        shapely_polygon = shapely.wkt.loads(poly_wkt)
        poly_wkt = None
        poly_fid = poly_feat.GetFID()
        poly_intersect_lookup[poly_fid] = {
            'poly': shapely_polygon,
            'intersects': set(),
        }
    vector_layer = None
    vector = None

    for poly_fid in poly_intersect_lookup:
        polygon = shapely.prepared.prep(
            poly_intersect_lookup[poly_fid]['poly'])
        for intersect_poly_fid in poly_intersect_lookup:
            if intersect_poly_fid == poly_fid or polygon.intersects(
                    poly_intersect_lookup[intersect_poly_fid]['poly']):
                poly_intersect_lookup[poly_fid]['intersects'].add(
                    intersect_poly_fid)
        polygon = None

    # Build maximal subsets
    subset_list = []
    while len(poly_intersect_lookup) > 0:
        # sort polygons by increasing number of intersections
        heap = []
        for poly_fid, poly_dict in poly_intersect_lookup.iteritems():
            heapq.heappush(
                heap, (len(poly_dict['intersects']), poly_fid, poly_dict))

        # build maximal subset
        maximal_set = set()
        while len(heap) > 0:
            _, poly_fid, poly_dict = heapq.heappop(heap)
            for maxset_fid in maximal_set:
                if maxset_fid in poly_intersect_lookup[poly_fid]['intersects']:
                    # it intersects and can't be part of the maximal subset
                    break
            else:
                # made it through without an intersection, add poly_fid to
                # the maximal set
                maximal_set.add(poly_fid)
                # remove that polygon and update the intersections
                del poly_intersect_lookup[poly_fid]
        # remove all the polygons from intersections once they're compuated
        for maxset_fid in maximal_set:
            for poly_dict in poly_intersect_lookup.itervalues():
                poly_dict['intersects'].discard(maxset_fid)
        subset_list.append(maximal_set)
    return subset_list


def distance_transform_edt(
        base_mask_raster_path_band, target_distance_raster_path):
    """Calculate the euclidean distance transform on base raster.

    Calculates the euclidean distance transform on the base raster in units of
    pixels.

    Parameters:
        base_raster_path_band (tuple): a tuple including file path to a raster
            and the band index to operate over. eg: (path, band_index)
        target_distance_raster_path (string): will make a float raster w/ same
            dimensions and projection as base_mask_raster_path_band where all
            zero values of base_mask_raster_path_band are equal to the
            euclidean distance to the
            closest non-zero pixel.

    Returns:
        None
    """
    with tempfile.NamedTemporaryFile(
            prefix='dt_mask', delete=False) as dt_mask_file:
        dt_mask_path = dt_mask_file.name
    raster_info = get_raster_info(base_mask_raster_path_band[0])
    nodata = raster_info['nodata'][base_mask_raster_path_band[1]-1]
    nodata_out = 255

    def _mask_op(base_array):
        """Convert base_array to 1 if >0, 0 if == 0 or nodata."""
        return numpy.where(
            base_array == nodata, nodata_out, base_array != 0)

    raster_calculator(
        [base_mask_raster_path_band], _mask_op, dt_mask_path,
        gdal.GDT_Byte, nodata_out, calc_raster_stats=False)
    geoprocessing_core.distance_transform_edt(
        (dt_mask_path, 1), target_distance_raster_path)
    try:
        os.remove(dt_mask_path)
    except OSError:
        LOGGER.warn("couldn't remove file %s", dt_mask_path)


def _next_regular(base):
    """
    Find the next regular number greater than or equal to base.

    Regular numbers are composites of the prime factors 2, 3, and 5.
    Also known as 5-smooth numbers or Hamming numbers, these are the optimal
    size for inputs to FFTPACK.

    This source was taken directly from scipy.signaltools and saves us from
    having to access a protected member in a library that could change in
    future releases:

    https://github.com/scipy/scipy/blob/v0.17.1/scipy/signal/signaltools.py#L211

    Parameters:
        base (int): a positive integer to start to find the next Hamming
            number.

    Returns:
        The next regular number greater than or equal to `base`.
    """
    if base <= 6:
        return base

    # Quickly check if it's already a power of 2
    if not (base & (base-1)):
        return base

    match = float('inf')  # Anything found will be smaller
    p5 = 1
    while p5 < base:
        p35 = p5
        while p35 < base:
            # Ceiling integer division, avoiding conversion to float
            # (quotient = ceil(base / p35))
            quotient = -(-base // p35)

            # Quickly find next power of 2 >= quotient
            p2 = 2**((quotient - 1).bit_length())

            N = p2 * p35
            if N == base:
                return N
            elif N < match:
                match = N
            p35 *= 3
            if p35 == base:
                return p35
        if p35 < match:
            match = p35
        p5 *= 5
        if p5 == base:
            return p5
    if p5 < match:
        match = p5
    return match


def convolve_2d(
        signal_path_band, kernel_path_band, target_path,
        target_datatype=gdal.GDT_Float64,
        gtiff_creation_options=_DEFAULT_GTIFF_CREATION_OPTIONS):
    """Convolve 2D kernel over 2D signal.

    Convolves the raster in `kernel_path_band` over `signal_path_band`.
    Nodata values are treated as 0.0 during the convolution and masked to
    nodata for the output result where `signal_path` has nodata.

    Parameters:
        signal_path_band (tuple): a 2 tuple of the form
            (filepath to signal raster, band index).
        kernel_path_band (tuple): a 2 tuple of the form
            (filepath to kernel raster, band index).
        target_path (string): filepath to target raster that's the convolution
            of signal with kernel.  Output will be a single band raster of
            same size and projection as `signal_path_band`. Any nodata pixels
            that align with `signal_path_band` will be set to nodata.
        target_datatype (GDAL type): a GDAL raster type to set the output
            raster type to, as well as the type to calculate the convolution
            in.  Defaults to GDT_Float64.
        gtiff_creation_options (list): an argument list that will be
            passed to the GTiff driver for creating `target_path`.  Useful for
            blocksizes, compression, and more.

    Returns:
        None
    """
    target_nodata = numpy.finfo(numpy.float32).min
    new_raster_from_base(
        signal_path_band[0], target_path, target_datatype, [target_nodata],
        fill_value_list=[0],
        gtiff_creation_options=gtiff_creation_options)

    signal_raster_info = get_raster_info(signal_path_band[0])
    kernel_raster_info = get_raster_info(kernel_path_band[0])

    n_cols_signal, n_rows_signal = signal_raster_info['raster_size']
    n_cols_kernel, n_rows_kernel = kernel_raster_info['raster_size']
    # by experimentation i found having the smaller raster to be cached
    # gives the best performance
    if n_cols_signal * n_rows_signal < n_cols_kernel * n_rows_kernel:
        s_path_band = signal_path_band
        k_path_band = kernel_path_band
        s_nodata = signal_raster_info['nodata'][0]
        k_nodata = kernel_raster_info['nodata'][0]
    else:
        k_path_band = signal_path_band
        s_path_band = kernel_path_band
        k_nodata = signal_raster_info['nodata'][0]
        s_nodata = kernel_raster_info['nodata'][0]

    # we need the original signal raster info because we want the output to
    # be clipped and NODATA masked to it
    base_signal_nodata = signal_raster_info['nodata']
    signal_ds = gdal.Open(signal_path_band[0])
    signal_band = signal_ds.GetRasterBand(signal_path_band[1])
    target_ds = gdal.Open(target_path, gdal.GA_Update)
    target_band = target_ds.GetRasterBand(1)

    def _make_cache():
        """Create a helper function to remember the last computed fft."""
        def _fft_cache(fshape, xoff, yoff, data_block):
            """Helper function to remember the last computed fft.

            Parameters:
                fshape (numpy.ndarray): shape of fft
                xoff,yoff (int): offsets of the data block
                data_block (numpy.ndarray): the 2D array to calculate the FFT
                    on if not already calculated.

            Returns:
                fft transformed data_block of fshape size.
            """
            cache_key = (fshape[0], fshape[1], xoff, yoff)
            if cache_key != _fft_cache.key:
                _fft_cache.cache = numpy.fft.rfftn(data_block, fshape)
                _fft_cache.key = cache_key
            return _fft_cache.cache

        _fft_cache.cache = None
        _fft_cache.key = None
        return _fft_cache

    LOGGER.info('starting convolve')
    _signal_fft_cache = _make_cache()
    _kernel_fft_cache = _make_cache()
    last_time = time.time()
    signal_data = None
    for signal_data, signal_block in iterblocks(
            s_path_band[0], band_index_list=[s_path_band[1]],
            astype=_GDAL_TYPE_TO_NUMPY_LOOKUP[target_datatype]):
        last_time = _invoke_timed_callback(
            last_time, lambda: LOGGER.info(
                "convolution operating on signal pixel (%d, %d)",
                signal_data['xoff'], signal_data['yoff']),
            _LOGGING_PERIOD)
        signal_nodata_mask = signal_block == s_nodata
        signal_block[signal_nodata_mask] = 0.0

        for kernel_data, kernel_block in iterblocks(
                k_path_band[0], band_index_list=[k_path_band[1]],
                astype=_GDAL_TYPE_TO_NUMPY_LOOKUP[target_datatype]):
            left_index_raster = (
                signal_data['xoff'] - n_cols_kernel / 2 + kernel_data['xoff'])
            right_index_raster = (
                signal_data['xoff'] - n_cols_kernel / 2 +
                kernel_data['xoff'] + signal_data['win_xsize'] +
                kernel_data['win_xsize'] - 1)
            top_index_raster = (
                signal_data['yoff'] - n_rows_kernel / 2 + kernel_data['yoff'])
            bottom_index_raster = (
                signal_data['yoff'] - n_rows_kernel / 2 +
                kernel_data['yoff'] + signal_data['win_ysize'] +
                kernel_data['win_ysize'] - 1)

            # it's possible that the piece of the integrating kernel
            # doesn't even affect the final result, we can just skip
            if (right_index_raster < 0 or
                    bottom_index_raster < 0 or
                    left_index_raster > n_cols_signal or
                    top_index_raster > n_rows_signal):
                continue

            kernel_nodata_mask = (kernel_block == k_nodata)
            kernel_block[kernel_nodata_mask] = 0.0

            # determine the output convolve shape
            shape = (
                numpy.array(signal_block.shape) +
                numpy.array(kernel_block.shape) - 1)

            # add zero padding so FFT is fast
            fshape = [_next_regular(int(d)) for d in shape]

            signal_fft = _signal_fft_cache(
                fshape, signal_data['xoff'], signal_data['yoff'],
                signal_block)
            kernel_fft = _kernel_fft_cache(
                fshape, kernel_data['xoff'], kernel_data['yoff'],
                kernel_block)

            # this variable determines the output slice that doesn't include
            # the padded array region made for fast FFTs.
            fslice = tuple([slice(0, int(sz)) for sz in shape])
            # classic FFT convolution
            result = numpy.fft.irfftn(signal_fft * kernel_fft, fshape)[fslice]

            left_index_result = 0
            right_index_result = result.shape[1]
            top_index_result = 0
            bottom_index_result = result.shape[0]

            # we might abut the edge of the raster, clip if so
            if left_index_raster < 0:
                left_index_result = -left_index_raster
                left_index_raster = 0
            if top_index_raster < 0:
                top_index_result = -top_index_raster
                top_index_raster = 0
            if right_index_raster > n_cols_signal:
                right_index_result -= right_index_raster - n_cols_signal
                right_index_raster = n_cols_signal
            if bottom_index_raster > n_rows_signal:
                bottom_index_result -= (
                    bottom_index_raster - n_rows_signal)
                bottom_index_raster = n_rows_signal

            # Add result to current output to account for overlapping edges
            index_dict = {
                'xoff': left_index_raster,
                'yoff': top_index_raster,
                'win_xsize': right_index_raster-left_index_raster,
                'win_ysize': bottom_index_raster-top_index_raster
            }
            current_output = target_band.ReadAsArray(**index_dict)
            potential_nodata_signal_array = signal_band.ReadAsArray(
                **index_dict)
            output_array = numpy.empty(
                current_output.shape, dtype=numpy.float32)

            # read the signal block so we know where the nodata are
            valid_mask = potential_nodata_signal_array != base_signal_nodata
            output_array[:] = target_nodata
            output_array[valid_mask] = (
                (result[top_index_result:bottom_index_result,
                        left_index_result:right_index_result])[valid_mask] +
                current_output[valid_mask])

            target_band.WriteArray(
                output_array, xoff=index_dict['xoff'],
                yoff=index_dict['yoff'])
    target_band.FlushCache()


def iterblocks(
        raster_path, band_index_list=None, largest_block=_LARGEST_ITERBLOCK,
        astype=None, offset_only=False):
    """Iterate across all the memory blocks in the input raster.

    Result is a generator of block location information and numpy arrays.

    This is especially useful when a single value needs to be derived from the
    pixel values in a raster, such as the sum total of all pixel values, or
    a sequence of unique raster values.  In such cases, `raster_local_op`
    is overkill, since it writes out a raster.

    As a generator, this can be combined multiple times with itertools.izip()
    to iterate 'simultaneously' over multiple rasters, though the user should
    be careful to do so only with prealigned rasters.

    Parameters:
        raster_path (string): Path to raster file to iterate over.
        band_index_list (list of ints or None): A list of the bands for which
            the matrices should be returned. The band number to operate on.
            Defaults to None, which will return all bands.  Bands may be
            specified in any order, and band indexes may be specified multiple
            times.  The blocks returned on each iteration will be in the order
            specified in this list.
        largest_block (int): Attempts to iterate over raster blocks with
            this many elements.  Useful in cases where the blocksize is
            relatively small, memory is available, and the function call
            overhead dominates the iteration.  Defaults to 2**20.  A value of
            anything less than the original blocksize of the raster will
            result in blocksizes equal to the original size.
        astype (list of numpy types): If none, output blocks are in the native
            type of the raster bands.  Otherwise this parameter is a list
            of len(band_index_list) length that contains the desired output
            types that iterblock generates for each band.
        offset_only (boolean): defaults to False, if True `iterblocks` only
            returns offset dictionary and doesn't read any binary data from
            the raster.  This can be useful when iterating over writing to
            an output.

    Returns:
        If `offset_only` is false, on each iteration, a tuple containing a dict
        of block data and `n` 2-dimensional numpy arrays are returned, where
        `n` is the number of bands requested via `band_list`. The dict of
        block data has these attributes:

            data['xoff'] - The X offset of the upper-left-hand corner of the
                block.
            data['yoff'] - The Y offset of the upper-left-hand corner of the
                block.
            data['win_xsize'] - The width of the block.
            data['win_ysize'] - The height of the block.

        If `offset_only` is True, the function returns only the block offset
            data and does not attempt to read binary data from the raster.
    """
    raster = gdal.Open(raster_path)

    if band_index_list is None:
        band_index_list = range(1, raster.RasterCount + 1)

    band_index_list = [
        raster.GetRasterBand(index) for index in band_index_list]

    block = band_index_list[0].GetBlockSize()
    cols_per_block = block[0]
    rows_per_block = block[1]

    n_cols = raster.RasterXSize
    n_rows = raster.RasterYSize

    block_area = cols_per_block * rows_per_block
    # try to make block wider
    if largest_block / block_area > 0:
        width_factor = largest_block / block_area
        cols_per_block *= width_factor
        if cols_per_block > n_cols:
            cols_per_block = n_cols
        block_area = cols_per_block * rows_per_block
    # try to make block taller
    if largest_block / block_area > 0:
        height_factor = largest_block / block_area
        rows_per_block *= height_factor
        if rows_per_block > n_rows:
            rows_per_block = n_rows

    n_col_blocks = int(math.ceil(n_cols / float(cols_per_block)))
    n_row_blocks = int(math.ceil(n_rows / float(rows_per_block)))

    # Initialize to None so a block array is created on the first iteration
    last_row_block_width = None
    last_col_block_width = None

    if astype is not None:
        block_type_list = [astype] * len(band_index_list)
    else:
        block_type_list = [
            _gdal_to_numpy_type(ds_band) for ds_band in band_index_list]

    for row_block_index in xrange(n_row_blocks):
        row_offset = row_block_index * rows_per_block
        row_block_width = n_rows - row_offset
        if row_block_width > rows_per_block:
            row_block_width = rows_per_block

        for col_block_index in xrange(n_col_blocks):
            col_offset = col_block_index * cols_per_block
            col_block_width = n_cols - col_offset
            if col_block_width > cols_per_block:
                col_block_width = cols_per_block

            # resize the raster block cache if necessary
            if (last_row_block_width != row_block_width or
                    last_col_block_width != col_block_width):
                raster_blocks = [
                    numpy.zeros(
                        (row_block_width, col_block_width),
                        dtype=block_type) for block_type in
                    block_type_list]

            offset_dict = {
                'xoff': col_offset,
                'yoff': row_offset,
                'win_xsize': col_block_width,
                'win_ysize': row_block_width,
            }
            result = offset_dict
            if not offset_only:
                for ds_band, block in zip(band_index_list, raster_blocks):
                    ds_band.ReadAsArray(buf_obj=block, **offset_dict)
                result = (result,) + tuple(raster_blocks)
            yield result


def transform_bounding_box(
        bounding_box, base_ref_wkt, target_ref_wkt, edge_samples=11):
    """Transform input bounding box to output projection.

    This transform accounts for the fact that the reprojected square bounding
    box might be warped in the new coordinate system.  To account for this,
    the function samples points along the original bounding box edges and
    attempts to make the largest bounding box around any transformed point
    on the edge whether corners or warped edges.

    Parameters:
        bounding_box (list): a list of 4 coordinates in `base_epsg` coordinate
            system describing the bound in the order [xmin, ymin, xmax, ymax]
        base_ref_wkt (string): the spatial reference of the input coordinate
            system in Well Known Text.
        target_ref_wkt (string): the spatial reference of the desired output
            coordinate system in Well Known Text.
        edge_samples (int): the number of interpolated points along each
            bounding box edge to sample along. A value of 2 will sample just
            the corners while a value of 3 will also sample the corners and
            the midpoint.

    Returns:
        A list of the form [xmin, ymin, xmax, ymax] that describes the largest
        fitting bounding box around the original warped bounding box in
        `new_epsg` coordinate system.
    """
    base_ref = osr.SpatialReference()
    base_ref.ImportFromWkt(base_ref_wkt)

    target_ref = osr.SpatialReference()
    target_ref.ImportFromWkt(target_ref_wkt)

    transformer = osr.CoordinateTransformation(base_ref, target_ref)

    def _transform_point(point):
        """Transform an (x,y) point tuple from base_ref to target_ref."""
        trans_x, trans_y, _ = (transformer.TransformPoint(*point))
        return (trans_x, trans_y)

    # The following list comprehension iterates over each edge of the bounding
    # box, divides each edge into `edge_samples` number of points, then
    # reduces that list to an appropriate `bounding_fn` given the edge.
    # For example the left edge needs to be the minimum x coordinate so
    # we generate `edge_samples` number of points between the upper left and
    # lower left point, transform them all to the new coordinate system
    # then get the minimum x coordinate "min(p[0] ...)" of the batch.
    # points are numbered from 0 starting upper right as follows:
    # 0--3
    # |  |
    # 1--2
    p_0 = numpy.array((bounding_box[0], bounding_box[3]))
    p_1 = numpy.array((bounding_box[0], bounding_box[1]))
    p_2 = numpy.array((bounding_box[2], bounding_box[1]))
    p_3 = numpy.array((bounding_box[2], bounding_box[3]))
    transformed_bounding_box = [
        bounding_fn(
            [_transform_point(
                p_a * v + p_b * (1 - v)) for v in numpy.linspace(
                    0, 1, edge_samples)])
        for p_a, p_b, bounding_fn in [
            (p_0, p_1, lambda p_list: min([p[0] for p in p_list])),
            (p_1, p_2, lambda p_list: min([p[1] for p in p_list])),
            (p_2, p_3, lambda p_list: max([p[0] for p in p_list])),
            (p_3, p_0, lambda p_list: max([p[1] for p in p_list]))]]
    return transformed_bounding_box


def _invoke_timed_callback(
        reference_time, callback_lambda, callback_period):
    """Invoke callback if a certain amount of time has passed.

    This is a convenience function to standardize update callbacks from the
    module.

    Parameters:
        reference_time (float): time to base `callback_period` length from.
        callback_lambda (lambda): function to invoke if difference between
            current time and `reference_time` has exceeded `callback_period`.
        callback_period (float): time in seconds to pass until
            `callback_lambda` is invoked.

    Returns:
        `reference_time` if `callback_lambda` not invoked, otherwise the time
        when `callback_lambda` was invoked.
    """
    current_time = time.time()
    if current_time - reference_time > callback_period:
        callback_lambda()
        return current_time
    return reference_time


def _gdal_to_numpy_type(band):
    """Calculate the equivalent numpy datatype from a GDAL raster band type.

    This function doesn't handle complex or unknown types.  If they are
    passed in, this function will rase a ValueERror.

    Parameters:
        band (gdal.Band): GDAL Band

    Returns:
        numpy_datatype (numpy.dtype): equivalent of band.DataType
    """
    if band.DataType in _GDAL_TYPE_TO_NUMPY_LOOKUP:
        return _GDAL_TYPE_TO_NUMPY_LOOKUP[band.DataType]

    # only class not in the lookup is a Byte but double check.
    if band.DataType != gdal.GDT_Byte:
        raise ValueError("Unsupported DataType: %s" % str(band.DataType))

    metadata = band.GetMetadata('IMAGE_STRUCTURE')
    if 'PIXELTYPE' in metadata and metadata['PIXELTYPE'] == 'SIGNEDBYTE':
        return numpy.int8
    return numpy.uint8


def _merge_bounding_boxes(bb1, bb2, mode):
    """Merge two bounding boxes through union or intersection.

    Parameters:
        bb1, bb2 (list): list of float representing bounding box in the
            form bb=[minx,miny,maxx,maxy]
        mode (string); one of 'union' or 'intersection'

    Returns:
        Reduced bounding box of bb1/bb2 depending on mode.
    """
    def _less_than_or_equal(x_val, y_val):
        return x_val if x_val <= y_val else y_val

    def _greater_than(x_val, y_val):
        return x_val if x_val > y_val else y_val

    if mode == "union":
        comparison_ops = [
            _less_than_or_equal, _less_than_or_equal,
            _greater_than, _greater_than]
    if mode == "intersection":
        comparison_ops = [
            _greater_than, _greater_than,
            _less_than_or_equal, _less_than_or_equal]

    bb_out = [op(x, y) for op, x, y in zip(comparison_ops, bb1, bb2)]
    return bb_out


def _find_int_not_in_array(values):
    """Return a value not in the sorted integer array.

    This function is used to determine good values for nodata in rasters that
    don't collide with other values in the array.

    Parameter:
        values (numpy.ndarray): a non-empty integer array sorted in
            increasing order.

    Returns:
        An integer that's not contained in `values`.
    """
    left_bound = int(values[0])
    right_bound = int(values[-1])
    if (right_bound - left_bound) == values.size - 1:
        # then values are all incrementing numbers, either choose +/- 1 bounds
        if values[0] != numpy.iinfo(numpy.int32).min:
            return values[0] - 1
        elif values[1] != numpy.iinfo(numpy.int32).max:
            return values[-1] + 1
        # we could get here if the array had every 32 bit int in it
        raise ValueError("Can't find an int not in array.")
    else:
        # array is at least two elements large
        left_index = 0
        right_index = int(values.size - 1)
        while right_index - left_index > 1:
            # binary search for a gap
            mid_index = (left_index + right_index) / 2
            left_size = mid_index - left_index + 1
            mid_value = int(values[mid_index])
            left_value = int(values[left_index])
            if (mid_value - left_value) == left_size - 1:
                # left list is packed; try the right
                left_index = mid_index
            else:
                right_index = mid_index
        # if we get here, there are exactly two elements in the subarray and
        # they contain a gap; so arbitrarily choose +1 of the left value.
        return values[left_index] + 1


def _make_logger_callback(message):
    """Build a timed logger callback that prints `message` replaced.

    Parameters:
        message (string): a string that expects 3 placement %% variables,
            first for % complete from `df_complete`, second `psz_message`
            and last is `p_progress_arg[0]`.

    Returns:
        Function with signature:
            logger_callback(df_complete, psz_message, p_progress_arg)
    """
    def logger_callback(df_complete, psz_message, p_progress_arg):
        """The argument names come from the GDAL API for callbacks."""
        try:
            current_time = time.time()
            if ((current_time - logger_callback.last_time) > 5.0 or
                    (df_complete == 1.0 and
                     logger_callback.total_time >= 5.0)):
                LOGGER.info(
                    message, df_complete * 100, p_progress_arg[0],
                    psz_message)
                logger_callback.last_time = current_time
                logger_callback.total_time += current_time
        except AttributeError:
            logger_callback.last_time = time.time()
            logger_callback.total_time = 0.0

    return logger_callback


def _is_raster_path_band_formatted(raster_path_band):
    """Returns true if raster path band is a (str, int) tuple/list."""
    if not isinstance(raster_path_band, (list, tuple)):
        return False
    elif len(raster_path_band) != 2:
        return False
    elif not isinstance(raster_path_band[0], types.StringTypes):
        return False
    elif not isinstance(raster_path_band[1], int):
        return False
    else:
        return True<|MERGE_RESOLUTION|>--- conflicted
+++ resolved
@@ -30,11 +30,7 @@
 import geoprocessing_core
 
 LOGGER = logging.getLogger('pygeoprocessing.geoprocessing')
-<<<<<<< HEAD
-LOGGER.addHandler(logging.NullHandler())
-=======
 LOGGER.addHandler(logging.NullHandler())  # silence logging by default
->>>>>>> f06f0ea5
 _LOGGING_PERIOD = 5.0  # min 5.0 seconds per update log message for the module
 _DEFAULT_GTIFF_CREATION_OPTIONS = ('TILED=YES', 'BIGTIFF=IF_SAFER')
 _LARGEST_ITERBLOCK = 2**20  # largest block for iterblocks to read in cells
