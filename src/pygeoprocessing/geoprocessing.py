# coding=UTF-8
"""A collection of raster and vector algorithms and utilities."""
import collections
import functools
import logging
import math
import os
import pprint
import queue
import shutil
import sys
import tempfile
import threading
import time

from . import geoprocessing_core
from .geoprocessing_core import DEFAULT_GTIFF_CREATION_TUPLE_OPTIONS
from .geoprocessing_core import DEFAULT_OSR_AXIS_MAPPING_STRATEGY
from osgeo import gdal
from osgeo import ogr
from osgeo import osr
import numpy
import numpy.ma
import rtree
import scipy.interpolate
import scipy.ndimage
import scipy.signal
import scipy.signal.signaltools
import scipy.sparse
import shapely.ops
import shapely.prepared
import shapely.wkb

# This is used to efficiently pass data to the raster stats worker if available
if sys.version_info >= (3, 8):
    import multiprocessing.shared_memory


class ReclassificationMissingValuesError(Exception):
    """Raised when a raster value is not a valid key to a dictionary.

    Attributes:
        msg (str) - error message
        missing_values (list) - a list of the missing values from the raster
            that are not keys in the dictionary
    """

    def __init__(self, msg, missing_values):
        self.msg = msg
        self.missing_values = missing_values
        super().__init__(msg, missing_values)


LOGGER = logging.getLogger(__name__)

# Used in joining finished TaskGraph Tasks.
_MAX_TIMEOUT = 60.0

_VALID_GDAL_TYPES = (
    set([getattr(gdal, x) for x in dir(gdal.gdalconst) if 'GDT_' in x]))

_LOGGING_PERIOD = 5.0  # min 5.0 seconds per update log message for the module
_LARGEST_ITERBLOCK = 2**16  # largest block for iterblocks to read in cells

_GDAL_TYPE_TO_NUMPY_LOOKUP = {
    gdal.GDT_Byte: numpy.uint8,
    gdal.GDT_Int16: numpy.int16,
    gdal.GDT_Int32: numpy.int32,
    gdal.GDT_UInt16: numpy.uint16,
    gdal.GDT_UInt32: numpy.uint32,
    gdal.GDT_Float32: numpy.float32,
    gdal.GDT_Float64: numpy.float64,
    gdal.GDT_CFloat32: numpy.csingle,
    gdal.GDT_CFloat64: numpy.complex64,
}

def raster_calculator(
        base_raster_path_band_const_list, local_op, target_raster_path,
        datatype_target, nodata_target,
        calc_raster_stats=True, use_shared_memory=False,
        largest_block=_LARGEST_ITERBLOCK, max_timeout=_MAX_TIMEOUT,
        raster_driver_creation_tuple=DEFAULT_GTIFF_CREATION_TUPLE_OPTIONS):
    """Apply local a raster operation on a stack of rasters.

    This function applies a user defined function across a stack of
    rasters' pixel stack. The rasters in ``base_raster_path_band_list`` must
    be spatially aligned and have the same cell sizes.

    Args:
        base_raster_path_band_const_list (sequence): a sequence containing:

            * ``(str, int)`` tuples, referring to a raster path/band index pair
              to use as an input.
            * ``numpy.ndarray`` s of up to two dimensions.  These inputs must
              all be broadcastable to each other AND the size of the raster
              inputs.
            * ``(object, 'raw')`` tuples, where ``object`` will be passed
              directly into the ``local_op``.

            All rasters must have the same raster size. If only arrays are
            input, numpy arrays must be broadcastable to each other and the
            final raster size will be the final broadcast array shape. A value
            error is raised if only "raw" inputs are passed.
        local_op (function): a function that must take in as many parameters as
            there are elements in ``base_raster_path_band_const_list``. The
            parameters in ``local_op`` will map 1-to-1 in order with the values
            in ``base_raster_path_band_const_list``. ``raster_calculator`` will
            call ``local_op`` to generate the pixel values in ``target_raster``
            along memory block aligned processing windows. Note any
            particular call to ``local_op`` will have the arguments from
            ``raster_path_band_const_list`` sliced to overlap that window.
            If an argument from ``raster_path_band_const_list`` is a
            raster/path band tuple, it will be passed to ``local_op`` as a 2D
            numpy array of pixel values that align with the processing window
            that ``local_op`` is targeting. A 2D or 1D array will be sliced to
            match the processing window and in the case of a 1D array tiled in
            whatever dimension is flat. If an argument is a scalar it is
            passed as as scalar.
            The return value must be a 2D array of the same size as any of the
            input parameter 2D arrays and contain the desired pixel values
            for the target raster.
        target_raster_path (string): the path of the output raster.  The
            projection, size, and cell size will be the same as the rasters
            in ``base_raster_path_const_band_list`` or the final broadcast
            size of the constant/ndarray values in the list.
        datatype_target (gdal datatype; int): the desired GDAL output type of
            the target raster.
        nodata_target (numerical value): the desired nodata value of the
            target raster.
        calc_raster_stats (boolean): If True, calculates and sets raster
            statistics (min, max, mean, and stdev) for target raster.
        use_shared_memory (boolean): If True, uses Python Multiprocessing
            shared memory to calculate raster stats for faster performance.
            This feature is available for Python >= 3.8 and will otherwise
            be ignored for earlier versions of Python.
        largest_block (int): Attempts to internally iterate over raster blocks
            with this many elements.  Useful in cases where the blocksize is
            relatively small, memory is available, and the function call
            overhead dominates the iteration.  Defaults to 2**20.  A value of
            anything less than the original blocksize of the raster will
            result in blocksizes equal to the original size.
        max_timeout (float): amount of time in seconds to wait for stats
            worker thread to join. Default is _MAX_TIMEOUT.
        raster_driver_creation_tuple (tuple): a tuple containing a GDAL driver
            name string as the first element and a GDAL creation options
            tuple/list as the second. Defaults to
            geoprocessing.DEFAULT_GTIFF_CREATION_TUPLE_OPTIONS.

    Returns:
        None

    Raises:
        ValueError: invalid input provided
    """
    if not base_raster_path_band_const_list:
        raise ValueError(
            "`base_raster_path_band_const_list` is empty and "
            "should have at least one value.")

    # It's a common error to not pass in path/band tuples, so check for that
    # and report error if so
    bad_raster_path_list = False
    if not isinstance(base_raster_path_band_const_list, (list, tuple)):
        bad_raster_path_list = True
    else:
        for value in base_raster_path_band_const_list:
            if (not _is_raster_path_band_formatted(value) and
                not isinstance(value, numpy.ndarray) and
                not (isinstance(value, tuple) and len(value) == 2 and
                     value[1] == 'raw')):
                bad_raster_path_list = True
                break
    if bad_raster_path_list:
        raise ValueError(
            "Expected a sequence of path / integer band tuples, "
            "ndarrays, or (value, 'raw') pairs for "
            "`base_raster_path_band_const_list`, instead got: "
            "%s" % pprint.pformat(base_raster_path_band_const_list))

    # check that any rasters exist on disk and have enough bands
    not_found_paths = []
    gdal.PushErrorHandler('CPLQuietErrorHandler')
    base_raster_path_band_list = [
        path_band for path_band in base_raster_path_band_const_list
        if _is_raster_path_band_formatted(path_band)]
    for value in base_raster_path_band_list:
        if gdal.OpenEx(value[0], gdal.OF_RASTER) is None:
            not_found_paths.append(value[0])
    gdal.PopErrorHandler()
    if not_found_paths:
        raise ValueError(
            "The following files were expected but do not exist on the "
            "filesystem: " + str(not_found_paths))

    # check that band index exists in raster
    invalid_band_index_list = []
    for value in base_raster_path_band_list:
        raster = gdal.OpenEx(value[0], gdal.OF_RASTER)
        if not (1 <= value[1] <= raster.RasterCount):
            invalid_band_index_list.append(value)
        raster = None
    if invalid_band_index_list:
        raise ValueError(
            "The following rasters do not contain requested band "
            "indexes: %s" % invalid_band_index_list)

    # check that the target raster is not also an input raster
    if target_raster_path in [x[0] for x in base_raster_path_band_list]:
        raise ValueError(
            "%s is used as a target path, but it is also in the base input "
            "path list %s" % (
                target_raster_path, str(base_raster_path_band_const_list)))

    # check that raster inputs are all the same dimensions
    raster_info_list = [
        get_raster_info(path_band[0])
        for path_band in base_raster_path_band_const_list
        if _is_raster_path_band_formatted(path_band)]
    geospatial_info_set = set()
    for raster_info in raster_info_list:
        geospatial_info_set.add(raster_info['raster_size'])
    if len(geospatial_info_set) > 1:
        raise ValueError(
            "Input Rasters are not the same dimensions. The "
            "following raster are not identical %s" % str(
                geospatial_info_set))

    numpy_broadcast_list = [
        x for x in base_raster_path_band_const_list
        if isinstance(x, numpy.ndarray)]
    stats_worker_thread = None
    try:
        # numpy.broadcast can only take up to 32 arguments, this loop works
        # around that restriction:
        while len(numpy_broadcast_list) > 1:
            numpy_broadcast_list = (
                [numpy.broadcast(*numpy_broadcast_list[:32])] +
                numpy_broadcast_list[32:])
        if numpy_broadcast_list:
            numpy_broadcast_size = numpy_broadcast_list[0].shape
    except ValueError:
        # this gets raised if numpy.broadcast fails
        raise ValueError(
            "Numpy array inputs cannot be broadcast into a single shape %s" %
            numpy_broadcast_list)

    if numpy_broadcast_list and len(numpy_broadcast_list[0].shape) > 2:
        raise ValueError(
            "Numpy array inputs must be 2 dimensions or less %s" %
            numpy_broadcast_list)

    # if there are both rasters and arrays, check the numpy shape will
    # be broadcastable with raster shape
    if raster_info_list and numpy_broadcast_list:
        # geospatial lists x/y order and numpy does y/x so reverse size list
        raster_shape = tuple(reversed(raster_info_list[0]['raster_size']))
        invalid_broadcast_size = False
        if len(numpy_broadcast_size) == 1:
            # if there's only one dimension it should match the last
            # dimension first, in the raster case this is the columns
            # because of the row/column order of numpy. No problem if
            # that value is ``1`` because it will be broadcast, otherwise
            # it should be the same as the raster.
            if (numpy_broadcast_size[0] != raster_shape[1] and
                    numpy_broadcast_size[0] != 1):
                invalid_broadcast_size = True
        else:
            for dim_index in range(2):
                # no problem if 1 because it'll broadcast, otherwise must
                # be the same value
                if (numpy_broadcast_size[dim_index] !=
                        raster_shape[dim_index] and
                        numpy_broadcast_size[dim_index] != 1):
                    invalid_broadcast_size = True
        if invalid_broadcast_size:
            raise ValueError(
                "Raster size %s cannot be broadcast to numpy shape %s" % (
                    raster_shape, numpy_broadcast_size))

    # create a "canonical" argument list that's bands, 2d numpy arrays, or
    # raw values only
    base_canonical_arg_list = []
    base_raster_list = []
    base_band_list = []
    for value in base_raster_path_band_const_list:
        # the input has been tested and value is either a raster/path band
        # tuple, 1d ndarray, 2d ndarray, or (value, 'raw') tuple.
        if _is_raster_path_band_formatted(value):
            # it's a raster/path band, keep track of open raster and band
            # for later so we can `None` them.
            base_raster_list.append(gdal.OpenEx(value[0], gdal.OF_RASTER))
            base_band_list.append(
                base_raster_list[-1].GetRasterBand(value[1]))
            base_canonical_arg_list.append(base_band_list[-1])
        elif isinstance(value, numpy.ndarray):
            if value.ndim == 1:
                # easier to process as a 2d array for writing to band
                base_canonical_arg_list.append(
                    value.reshape((1, value.shape[0])))
            else:  # dimensions are two because we checked earlier.
                base_canonical_arg_list.append(value)
        elif isinstance(value, tuple):
            base_canonical_arg_list.append(value)
        else:
            raise ValueError(
                "An unexpected ``value`` occurred. This should never happen. "
                "Value: %r" % value)

    # create target raster
    if raster_info_list:
        # if rasters are passed, the target is the same size as the raster
        n_cols, n_rows = raster_info_list[0]['raster_size']
    elif numpy_broadcast_list:
        # numpy arrays in args and no raster result is broadcast shape
        # expanded to two dimensions if necessary
        if len(numpy_broadcast_size) == 1:
            n_rows, n_cols = 1, numpy_broadcast_size[0]
        else:
            n_rows, n_cols = numpy_broadcast_size
    else:
        raise ValueError(
            "Only (object, 'raw') values have been passed. Raster "
            "calculator requires at least a raster or numpy array as a "
            "parameter. This is the input list: %s" % pprint.pformat(
                base_raster_path_band_const_list))

    if datatype_target not in _VALID_GDAL_TYPES:
        raise ValueError(
            'Invalid target type, should be a gdal.GDT_* type, received '
            '"%s"' % datatype_target)

    # create target raster
    raster_driver = gdal.GetDriverByName(raster_driver_creation_tuple[0])
    try:
        os.makedirs(os.path.dirname(target_raster_path))
    except OSError:
        pass
    target_raster = raster_driver.Create(
        target_raster_path, n_cols, n_rows, 1, datatype_target,
        options=raster_driver_creation_tuple[1])

    target_band = target_raster.GetRasterBand(1)
    if nodata_target is not None:
        target_band.SetNoDataValue(nodata_target)
    if base_raster_list:
        # use the first raster in the list for the projection and geotransform
        target_raster.SetProjection(base_raster_list[0].GetProjection())
        target_raster.SetGeoTransform(base_raster_list[0].GetGeoTransform())
    target_band.FlushCache()
    target_raster.FlushCache()

    try:
        last_time = time.time()

        block_offset_list = list(iterblocks(
            (target_raster_path, 1), offset_only=True,
            largest_block=largest_block))

        if calc_raster_stats:
            # if this queue is used to send computed valid blocks of
            # the raster to an incremental statistics calculator worker
            stats_worker_queue = queue.Queue()
            exception_queue = queue.Queue()

            if sys.version_info >= (3, 8):
                # The stats worker keeps running variables as a float64, so
                # all input rasters are dtype float64 -- make the shared memory
                # size equivalent.
                block_size_bytes = (
                    numpy.dtype(numpy.float64).itemsize *
                    block_offset_list[0]['win_xsize'] *
                    block_offset_list[0]['win_ysize'])

                shared_memory = multiprocessing.shared_memory.SharedMemory(
                    create=True, size=block_size_bytes)

        else:
            stats_worker_queue = None

        if calc_raster_stats:
            # To avoid doing two passes on the raster to calculate standard
            # deviation, we implement a continuous statistics calculation
            # as the raster is computed. This computational effort is high
            # and benefits from running in parallel. This queue and worker
            # takes a valid block of a raster and incrementally calculates
            # the raster's statistics. When ``None`` is pushed to the queue
            # the worker will finish and return a (min, max, mean, std)
            # tuple.
            LOGGER.info('starting stats_worker')
            stats_worker_thread = threading.Thread(
                target=geoprocessing_core.stats_worker,
                args=(stats_worker_queue, len(block_offset_list)))
            stats_worker_thread.daemon = True
            stats_worker_thread.start()
            LOGGER.info('started stats_worker %s', stats_worker_thread)

        pixels_processed = 0
        n_pixels = n_cols * n_rows

        # iterate over each block and calculate local_op
        for block_offset in block_offset_list:
            # read input blocks
            offset_list = (block_offset['yoff'], block_offset['xoff'])
            blocksize = (block_offset['win_ysize'], block_offset['win_xsize'])
            data_blocks = []
            for value in base_canonical_arg_list:
                if isinstance(value, gdal.Band):
                    data_blocks.append(value.ReadAsArray(**block_offset))
                    # I've encountered the following error when a gdal raster
                    # is corrupt, often from multiple threads writing to the
                    # same file. This helps to catch the error early rather
                    # than lead to confusing values of ``data_blocks`` later.
                    if not isinstance(data_blocks[-1], numpy.ndarray):
                        raise ValueError(
                            f"got a {data_blocks[-1]} when trying to read "
                            f"{value.GetDataset().GetFileList()} at "
                            f"{block_offset}, expected numpy.ndarray.")
                elif isinstance(value, numpy.ndarray):
                    # must be numpy array and all have been conditioned to be
                    # 2d, so start with 0:1 slices and expand if possible
                    slice_list = [slice(0, 1)] * 2
                    tile_dims = list(blocksize)
                    for dim_index in [0, 1]:
                        if value.shape[dim_index] > 1:
                            slice_list[dim_index] = slice(
                                offset_list[dim_index],
                                offset_list[dim_index] +
                                blocksize[dim_index],)
                            tile_dims[dim_index] = 1
                    data_blocks.append(
                        numpy.tile(value[tuple(slice_list)], tile_dims))
                else:
                    # must be a raw tuple
                    data_blocks.append(value[0])

            target_block = local_op(*data_blocks)

            if (not isinstance(target_block, numpy.ndarray) or
                    target_block.shape != blocksize):
                raise ValueError(
                    "Expected `local_op` to return a numpy.ndarray of "
                    "shape %s but got this instead: %s" % (
                        blocksize, target_block))

            target_band.WriteArray(
                target_block, yoff=block_offset['yoff'],
                xoff=block_offset['xoff'])

            # send result to stats calculator
            if stats_worker_queue:
                # guard against an undefined nodata target
                if nodata_target is not None:
                    target_block = target_block[target_block != nodata_target]
                target_block = target_block.astype(numpy.float64).flatten()

                if sys.version_info >= (3, 8) and use_shared_memory:
                    shared_memory_array = numpy.ndarray(
                        target_block.shape, dtype=target_block.dtype,
                        buffer=shared_memory.buf)
                    shared_memory_array[:] = target_block[:]

                    stats_worker_queue.put((
                        shared_memory_array.shape, shared_memory_array.dtype,
                        shared_memory))
                else:
                    stats_worker_queue.put(target_block)

            pixels_processed += blocksize[0] * blocksize[1]
            last_time = _invoke_timed_callback(
                last_time, lambda: LOGGER.info(
                    '%.1f%% complete',
                    float(pixels_processed) / n_pixels * 100.0),
                _LOGGING_PERIOD)

        LOGGER.info('100.0% complete')

        if calc_raster_stats:
            LOGGER.info("Waiting for raster stats worker result.")
            stats_worker_thread.join(max_timeout)
            if stats_worker_thread.is_alive():
                LOGGER.error("stats_worker_thread.join() timed out")
                raise RuntimeError("stats_worker_thread.join() timed out")
            payload = stats_worker_queue.get(True, max_timeout)
            if payload is not None:
                target_min, target_max, target_mean, target_stddev = payload
                target_band.SetStatistics(
                    float(target_min), float(target_max), float(target_mean),
                    float(target_stddev))
                target_band.FlushCache()
    except Exception:
        LOGGER.exception('exception encountered in raster_calculator')
        raise
    finally:
        # This block ensures that rasters are destroyed even if there's an
        # exception raised.
        base_band_list[:] = []
        base_raster_list[:] = []
        target_band.FlushCache()
        target_band = None
        target_raster.FlushCache()
        target_raster = None

        if calc_raster_stats and stats_worker_thread:
            if stats_worker_thread.is_alive():
                stats_worker_queue.put(None, True, max_timeout)
                LOGGER.info("Waiting for raster stats worker result.")
                stats_worker_thread.join(max_timeout)
                if stats_worker_thread.is_alive():
                    LOGGER.error("stats_worker_thread.join() timed out")
                    raise RuntimeError(
                        "stats_worker_thread.join() timed out")
                if sys.version_info >= (3, 8) and use_shared_memory:
                    LOGGER.debug(
                        f'unlink shared memory for process {os.getpid()}')
                    shared_memory.close()
                    shared_memory.unlink()
                    LOGGER.debug(
                        f'unlinked shared memory for process {os.getpid()}')

            # check for an exception in the workers, otherwise get result
            # and pass to writer
            try:
                exception = exception_queue.get_nowait()
                LOGGER.error("Exception encountered at termination.")
                raise exception
            except queue.Empty:
                pass


def align_and_resize_raster_stack(
        base_raster_path_list, target_raster_path_list, resample_method_list,
        target_pixel_size, bounding_box_mode, base_vector_path_list=None,
        raster_align_index=None, base_projection_wkt_list=None,
        target_projection_wkt=None, vector_mask_options=None,
        gdal_warp_options=None,
        raster_driver_creation_tuple=DEFAULT_GTIFF_CREATION_TUPLE_OPTIONS,
        osr_axis_mapping_strategy=DEFAULT_OSR_AXIS_MAPPING_STRATEGY):
    """Generate rasters from a base such that they align geospatially.

    This function resizes base rasters that are in the same geospatial
    projection such that the result is an aligned stack of rasters that have
    the same cell size, dimensions, and bounding box. This is achieved by
    clipping or resizing the rasters to intersected, unioned, or equivocated
    bounding boxes of all the raster and vector input.

    Args:
        base_raster_path_list (sequence): a sequence of base raster paths that
            will be transformed and will be used to determine the target
            bounding box.
        target_raster_path_list (sequence): a sequence of raster paths that
            will be created to one-to-one map with ``base_raster_path_list``
            as aligned versions of those original rasters. If there are
            duplicate paths in this list, the function will raise a ValueError.
        resample_method_list (sequence): a sequence of resampling methods
            which one to one map each path in ``base_raster_path_list`` during
            resizing.  Each element must be one of
            "near|bilinear|cubic|cubicspline|lanczos|mode".
        target_pixel_size (list/tuple): the target raster's x and y pixel size
            example: (30, -30).
        bounding_box_mode (string): one of "union", "intersection", or
            a sequence of floats of the form [minx, miny, maxx, maxy] in the
            target projection coordinate system.  Depending
            on the value, output extents are defined as the union,
            intersection, or the explicit bounding box.
        base_vector_path_list (sequence): a sequence of base vector paths
            whose bounding boxes will be used to determine the final bounding
            box of the raster stack if mode is 'union' or 'intersection'.  If
            mode is 'bb=[...]' then these vectors are not used in any
            calculation.
        raster_align_index (int): indicates the index of a
            raster in ``base_raster_path_list`` that the target rasters'
            bounding boxes pixels should align with.  This feature allows
            rasters whose raster dimensions are the same, but bounding boxes
            slightly shifted less than a pixel size to align with a desired
            grid layout.  If ``None`` then the bounding box of the target
            rasters is calculated as the precise intersection, union, or
            bounding box.
        base_projection_wkt_list (sequence): if not None, this is a sequence of
            base projections of the rasters in ``base_raster_path_list``. If a
            value is ``None`` the ``base_sr`` is assumed to be whatever is
            defined in that raster. This value is useful if there are rasters
            with no projection defined, but otherwise known.
        target_projection_wkt (string): if not None, this is the desired
            projection of all target rasters in Well Known Text format. If
            None, the base SRS will be passed to the target.
        vector_mask_options (dict): optional, if not None, this is a
            dictionary of options to use an existing vector's geometry to
            mask out pixels in the target raster that do not overlap the
            vector's geometry. Keys to this dictionary are:

            * ``'mask_vector_path'`` (str): path to the mask vector file.
              This vector will be automatically projected to the target
              projection if its base coordinate system does not match the
              target.
            * ``'mask_layer_name'`` (str): the layer name to use for masking.
              If this key is not in the dictionary the default is to use
              the layer at index 0.
            * ``'mask_vector_where_filter'`` (str): an SQL WHERE string.
              This will be used to filter the geometry in the mask. Ex: ``'id
              > 10'`` would use all features whose field value of 'id' is >
              10.

        gdal_warp_options (sequence): if present, the contents of this list
            are passed to the ``warpOptions`` parameter of ``gdal.Warp``. See
            the `GDAL Warp documentation
            <https://gdal.org/api/gdalwarp_cpp.html#_CPPv415GDALWarpOptions>`_
            for valid options.
        raster_driver_creation_tuple (tuple): a tuple containing a GDAL driver
            name string as the first element and a GDAL creation options
            tuple/list as the second. Defaults to a GTiff driver tuple
            defined at geoprocessing.DEFAULT_GTIFF_CREATION_TUPLE_OPTIONS.
        osr_axis_mapping_strategy (int): OSR axis mapping strategy for
            ``SpatialReference`` objects. Defaults to
            ``geoprocessing.DEFAULT_OSR_AXIS_MAPPING_STRATEGY``. This parameter
            should not be changed unless you know what you are doing.

    Returns:
        None

    Raises:
        ValueError
            If any combination of the raw bounding boxes, raster
            bounding boxes, vector bounding boxes, and/or vector_mask
            bounding box does not overlap to produce a valid target.
        ValueError
            If any of the input or target lists are of different
            lengths.
        ValueError
            If there are duplicate paths on the target list which would
            risk corrupted output.
        ValueError
            If some combination of base, target, and embedded source
            reference systems results in an ambiguous target coordinate
            system.
        ValueError
            If ``vector_mask_options`` is not None but the
            ``mask_vector_path`` is undefined or doesn't point to a valid
            file.
        ValueError
            If ``pixel_size`` is not a 2 element sequence of numbers.

    """
    # make sure that the input lists are of the same length
    list_lengths = [
        len(base_raster_path_list), len(target_raster_path_list),
        len(resample_method_list)]
    if len(set(list_lengths)) != 1:
        raise ValueError(
            "base_raster_path_list, target_raster_path_list, and "
            "resample_method_list must be the same length "
            " current lengths are %s" % (str(list_lengths)))

    unique_targets = set(target_raster_path_list)
    if len(unique_targets) != len(target_raster_path_list):
        seen = set()
        duplicate_list = []
        for path in target_raster_path_list:
            if path not in seen:
                seen.add(path)
            else:
                duplicate_list.append(path)
        raise ValueError(
            "There are duplicated paths on the target list. This is an "
            "invalid state of ``target_path_list``. Duplicates: %s" % (
                duplicate_list))

    # we can accept 'union', 'intersection', or a 4 element list/tuple
    if bounding_box_mode not in ["union", "intersection"] and (
            not isinstance(bounding_box_mode, (list, tuple)) or
            len(bounding_box_mode) != 4):
        raise ValueError("Unknown bounding_box_mode %s" % (
            str(bounding_box_mode)))

    n_rasters = len(base_raster_path_list)
    if ((raster_align_index is not None) and
            ((raster_align_index < 0) or (raster_align_index >= n_rasters))):
        raise ValueError(
            "Alignment index is out of bounds of the datasets index: %s"
            " n_elements %s" % (raster_align_index, n_rasters))

    _assert_is_valid_pixel_size(target_pixel_size)

    # used to get bounding box, projection, and possible alignment info
    raster_info_list = [
        get_raster_info(path) for path in base_raster_path_list]

    # get the literal or intersecting/unioned bounding box
    if isinstance(bounding_box_mode, (list, tuple)):
        # if it's a sequence or tuple, it must be a manual bounding box
        LOGGER.debug(
            "assuming manual bounding box mode of %s", bounding_box_mode)
        target_bounding_box = bounding_box_mode
    else:
        # either intersection or union, get list of bounding boxes, reproject
        # if necessary, and reduce to a single box
        if base_vector_path_list is not None:
            # vectors are only interesting for their bounding boxes, that's
            # this construction is inside an else.
            vector_info_list = [
                get_vector_info(path) for path in base_vector_path_list]
        else:
            vector_info_list = []

        raster_bounding_box_list = []
        for raster_index, raster_info in enumerate(raster_info_list):
            # this block calculates the base projection of ``raster_info`` if
            # ``target_projection_wkt`` is defined, thus implying a
            # reprojection will be necessary.
            if target_projection_wkt:
                if base_projection_wkt_list and \
                        base_projection_wkt_list[raster_index]:
                    # a base is defined, use that
                    base_raster_projection_wkt = \
                        base_projection_wkt_list[raster_index]
                else:
                    # otherwise use the raster's projection and there must
                    # be one since we're reprojecting
                    base_raster_projection_wkt = raster_info['projection_wkt']
                    if not base_raster_projection_wkt:
                        raise ValueError(
                            "no projection for raster %s" %
                            base_raster_path_list[raster_index])
                # since the base spatial reference is potentially different
                # than the target, we need to transform the base bounding
                # box into target coordinates so later we can calculate
                # accurate bounding box overlaps in the target coordinate
                # system
                raster_bounding_box_list.append(
                    transform_bounding_box(
                        raster_info['bounding_box'],
                        base_raster_projection_wkt, target_projection_wkt))
            else:
                raster_bounding_box_list.append(raster_info['bounding_box'])

        # include the vector bounding box information to make a global list
        # of target bounding boxes
        bounding_box_list = [
            vector_info['bounding_box'] if target_projection_wkt is None else
            transform_bounding_box(
                vector_info['bounding_box'],
                vector_info['projection_wkt'], target_projection_wkt)
            for vector_info in vector_info_list] + raster_bounding_box_list

        target_bounding_box = merge_bounding_box_list(
            bounding_box_list, bounding_box_mode)

    if vector_mask_options:
        # ensure the mask exists and intersects with the target bounding box
        if 'mask_vector_path' not in vector_mask_options:
            raise ValueError(
                'vector_mask_options passed, but no value for '
                '"mask_vector_path": %s', vector_mask_options)
        mask_vector_info = get_vector_info(
            vector_mask_options['mask_vector_path'])
        mask_vector_projection_wkt = mask_vector_info['projection_wkt']
        if mask_vector_projection_wkt is not None and \
                target_projection_wkt is not None:
            mask_vector_bb = transform_bounding_box(
                mask_vector_info['bounding_box'],
                mask_vector_info['projection_wkt'], target_projection_wkt)
        else:
            mask_vector_bb = mask_vector_info['bounding_box']
        # Calling `merge_bounding_box_list` will raise an ValueError if the
        # bounding box of the mask and the target do not intersect. The
        # result is otherwise not used.
        _ = merge_bounding_box_list(
            [target_bounding_box, mask_vector_bb], 'intersection')

    if raster_align_index is not None and raster_align_index >= 0:
        # bounding box needs alignment
        align_bounding_box = (
            raster_info_list[raster_align_index]['bounding_box'])
        align_pixel_size = (
            raster_info_list[raster_align_index]['pixel_size'])
        # adjust bounding box so lower left corner aligns with a pixel in
        # raster[raster_align_index]
        for index in [0, 1]:
            n_pixels = int(
                (target_bounding_box[index] - align_bounding_box[index]) /
                float(align_pixel_size[index]))
            target_bounding_box[index] = (
                n_pixels * align_pixel_size[index] +
                align_bounding_box[index])

    for index, (base_path, target_path, resample_method) in enumerate(zip(
            base_raster_path_list, target_raster_path_list,
            resample_method_list)):
        warp_raster(
            base_path, target_pixel_size, target_path, resample_method,
            target_bb=target_bounding_box,
            raster_driver_creation_tuple=(raster_driver_creation_tuple),
            target_projection_wkt=target_projection_wkt,
            base_projection_wkt=(
                    None if not base_projection_wkt_list else
                    base_projection_wkt_list[index]),
            vector_mask_options=vector_mask_options,
            gdal_warp_options=gdal_warp_options)
        LOGGER.info(
            '%d of %d aligned: %s', index+1, n_rasters,
            os.path.basename(target_path))

    LOGGER.info("aligned all %d rasters.", n_rasters)


def new_raster_from_base(
        base_path, target_path, datatype, band_nodata_list,
        fill_value_list=None, n_rows=None, n_cols=None,
        raster_driver_creation_tuple=DEFAULT_GTIFF_CREATION_TUPLE_OPTIONS):
    """Create new raster by coping spatial reference/geotransform of base.

    A convenience function to simplify the creation of a new raster from the
    basis of an existing one.  Depending on the input mode, one can create
    a new raster of the same dimensions, geotransform, and georeference as
    the base.  Other options are provided to change the raster dimensions,
    number of bands, nodata values, data type, and core raster creation
    options.

    Args:
        base_path (string): path to existing raster.
        target_path (string): path to desired target raster.
        datatype: the pixel datatype of the output raster, for example
            gdal.GDT_Float32.  See the following header file for supported
            pixel types:
            http://www.gdal.org/gdal_8h.html#22e22ce0a55036a96f652765793fb7a4
        band_nodata_list (sequence): list of nodata values, one for each band,
            to set on target raster.  If value is 'None' the nodata value is
            not set for that band.  The number of target bands is inferred
            from the length of this list.
        fill_value_list (sequence): list of values to fill each band with. If
            None, no filling is done.
        n_rows (int): if not None, defines the number of target raster rows.
        n_cols (int): if not None, defines the number of target raster
            columns.
        raster_driver_creation_tuple (tuple): a tuple containing a GDAL driver
            name string as the first element and a GDAL creation options
            tuple/list as the second. Defaults to a GTiff driver tuple
            defined at geoprocessing.DEFAULT_GTIFF_CREATION_TUPLE_OPTIONS.

    Returns:
        None
    """
    base_raster = gdal.OpenEx(base_path, gdal.OF_RASTER)
    if n_rows is None:
        n_rows = base_raster.RasterYSize
    if n_cols is None:
        n_cols = base_raster.RasterXSize
    driver = gdal.GetDriverByName(raster_driver_creation_tuple[0])

    local_raster_creation_options = list(raster_driver_creation_tuple[1])
    # PIXELTYPE is sometimes used to define signed vs. unsigned bytes and
    # the only place that is stored is in the IMAGE_STRUCTURE metadata
    # copy it over if it exists and it not already defined by the input
    # creation options. It's okay to get this info from the first band since
    # all bands have the same datatype
    base_band = base_raster.GetRasterBand(1)
    metadata = base_band.GetMetadata('IMAGE_STRUCTURE')
    if 'PIXELTYPE' in metadata and not any(
            ['PIXELTYPE' in option for option in
             local_raster_creation_options]):
        local_raster_creation_options.append(
            'PIXELTYPE=' + metadata['PIXELTYPE'])

    block_size = base_band.GetBlockSize()
    # It's not clear how or IF we can determine if the output should be
    # striped or tiled.  Here we leave it up to the default inputs or if its
    # obviously not striped we tile.
    if not any(
            ['TILED' in option for option in local_raster_creation_options]):
        # TILED not set, so lets try to set it to a reasonable value
        if block_size[0] != n_cols:
            # if x block is not the width of the raster it *must* be tiled
            # otherwise okay if it's striped or tiled, I can't construct a
            # test case to cover this, but there is nothing in the spec that
            # restricts this so I have it just in case.
            local_raster_creation_options.append('TILED=YES')

    if not any(
            ['BLOCK' in option for option in local_raster_creation_options]):
        # not defined, so lets copy what we know from the current raster
        local_raster_creation_options.extend([
            'BLOCKXSIZE=%d' % block_size[0],
            'BLOCKYSIZE=%d' % block_size[1]])

    # make target directory if it doesn't exist
    try:
        os.makedirs(os.path.dirname(target_path))
    except OSError:
        pass

    base_band = None
    n_bands = len(band_nodata_list)
    target_raster = driver.Create(
        target_path, n_cols, n_rows, n_bands, datatype,
        options=local_raster_creation_options)
    target_raster.SetProjection(base_raster.GetProjection())
    target_raster.SetGeoTransform(base_raster.GetGeoTransform())
    base_raster = None

    for index, nodata_value in enumerate(band_nodata_list):
        if nodata_value is None:
            continue
        target_band = target_raster.GetRasterBand(index + 1)
        try:
            target_band.SetNoDataValue(nodata_value.item())
        except AttributeError:
            target_band.SetNoDataValue(nodata_value)

    target_raster.FlushCache()
    last_time = time.time()
    pixels_processed = 0
    n_pixels = n_cols * n_rows
    if fill_value_list is not None:
        for index, fill_value in enumerate(fill_value_list):
            if fill_value is None:
                continue
            target_band = target_raster.GetRasterBand(index + 1)
            # some rasters are very large and a fill can appear to cause
            # computation to hang. This block, though possibly slightly less
            # efficient than ``band.Fill`` will give real-time feedback about
            # how the fill is progressing.
            for offsets in iterblocks((target_path, 1), offset_only=True):
                fill_array = numpy.empty(
                    (offsets['win_ysize'], offsets['win_xsize']))
                pixels_processed += (
                    offsets['win_ysize'] * offsets['win_xsize'])
                fill_array[:] = fill_value
                target_band.WriteArray(
                    fill_array, offsets['xoff'], offsets['yoff'])

                last_time = _invoke_timed_callback(
                    last_time, lambda: LOGGER.info(
                        f'filling new raster {target_path} with {fill_value} '
                        f'-- {float(pixels_processed)/n_pixels*100.0:.2f}% '
                        f'complete'),
                    _LOGGING_PERIOD)
            target_band = None
    target_band = None
    target_raster = None


def create_raster_from_vector_extents(
        base_vector_path, target_raster_path, target_pixel_size,
        target_pixel_type, target_nodata, fill_value=None,
        raster_driver_creation_tuple=DEFAULT_GTIFF_CREATION_TUPLE_OPTIONS):
    """Create a blank raster based on a vector file extent.

    Args:
        base_vector_path (string): path to vector shapefile to base the
            bounding box for the target raster.
        target_raster_path (string): path to location of generated geotiff;
            the upper left hand corner of this raster will be aligned with the
            bounding box of the source vector and the extent will be exactly
            equal or contained the source vector's bounding box depending on
            whether the pixel size divides evenly into the source bounding
            box; if not coordinates will be rounded up to contain the original
            extent.
        target_pixel_size (list/tuple): the x/y pixel size as a sequence
            Example::

                [30.0, -30.0]

        target_pixel_type (int): gdal GDT pixel type of target raster
        target_nodata (numeric): target nodata value. Can be None if no nodata
            value is needed.
        fill_value (int/float): value to fill in the target raster; no fill if
            value is None
        raster_driver_creation_tuple (tuple): a tuple containing a GDAL driver
            name string as the first element and a GDAL creation options
            tuple/list as the second. Defaults to a GTiff driver tuple
            defined at geoprocessing.DEFAULT_GTIFF_CREATION_TUPLE_OPTIONS.

    Returns:
        None
    """
    # Determine the width and height of the tiff in pixels based on the
    # maximum size of the combined envelope of all the features
    vector = gdal.OpenEx(base_vector_path, gdal.OF_VECTOR)
    shp_extent = None
    for layer_index in range(vector.GetLayerCount()):
        layer = vector.GetLayer(layer_index)
        for feature in layer:
            try:
                # envelope is [xmin, xmax, ymin, ymax]
                feature_extent = feature.GetGeometryRef().GetEnvelope()
                if shp_extent is None:
                    shp_extent = list(feature_extent)
                else:
                    # expand bounds of current bounding box to include that
                    # of the newest feature
                    shp_extent = [
                        f(shp_extent[index], feature_extent[index])
                        for index, f in enumerate([min, max, min, max])]
            except AttributeError as error:
                # For some valid OGR objects the geometry can be undefined
                # since it's valid to have a NULL entry in the attribute table
                # this is expressed as a None value in the geometry reference
                # this feature won't contribute
                LOGGER.warning(error)
        layer = None

    if target_pixel_type not in _VALID_GDAL_TYPES:
        raise ValueError(
            'Invalid target type, should be a gdal.GDT_* type, received '
            '"%s"' % target_pixel_type)

    # round up on the rows and cols so that the target raster encloses the
    # base vector
    n_cols = int(numpy.ceil(
        abs((shp_extent[1] - shp_extent[0]) / target_pixel_size[0])))
    n_cols = max(1, n_cols)

    n_rows = int(numpy.ceil(
        abs((shp_extent[3] - shp_extent[2]) / target_pixel_size[1])))
    n_rows = max(1, n_rows)

    driver = gdal.GetDriverByName(raster_driver_creation_tuple[0])
    n_bands = 1
    raster = driver.Create(
        target_raster_path, n_cols, n_rows, n_bands, target_pixel_type,
        options=raster_driver_creation_tuple[1])
    raster.GetRasterBand(1).SetNoDataValue(target_nodata)

    # Set the transform based on the upper left corner and given pixel
    # dimensions
    if target_pixel_size[0] < 0:
        x_source = shp_extent[1]
    else:
        x_source = shp_extent[0]
    if target_pixel_size[1] < 0:
        y_source = shp_extent[3]
    else:
        y_source = shp_extent[2]
    raster_transform = [
        x_source, target_pixel_size[0], 0.0,
        y_source, 0.0, target_pixel_size[1]]
    raster.SetGeoTransform(raster_transform)

    # Use the same projection on the raster as the shapefile
    raster.SetProjection(vector.GetLayer(0).GetSpatialRef().ExportToWkt())

    # Initialize everything to nodata
    if fill_value is not None:
        band = raster.GetRasterBand(1)
        band.Fill(fill_value)
        band.FlushCache()
        band = None
    layer = None
    vector = None
    raster = None
    vector = None


def interpolate_points(
        base_vector_path, vector_attribute_field, target_raster_path_band,
        interpolation_mode):
    """Interpolate point values onto an existing raster.

    Args:
        base_vector_path (string): path to a shapefile that contains point
            vector layers.
        vector_attribute_field (field): a string in the vector referenced at
            ``base_vector_path`` that refers to a numeric value in the
            vector's attribute table.  This is the value that will be
            interpolated across the raster.
        target_raster_path_band (tuple): a path/band number tuple to an
            existing raster which likely intersects or is nearby the source
            vector. The band in this raster will take on the interpolated
            numerical values  provided at each point.
        interpolation_mode (string): the interpolation method to use for
            scipy.interpolate.griddata, one of 'linear', near', or 'cubic'.

    Returns:
        None
    """
    source_vector = gdal.OpenEx(base_vector_path, gdal.OF_VECTOR)
    point_list = []
    value_list = []
    for layer_index in range(source_vector.GetLayerCount()):
        layer = source_vector.GetLayer(layer_index)
        for point_feature in layer:
            value = point_feature.GetField(vector_attribute_field)
            # Add in the numpy notation which is row, col
            # Here the point geometry is in the form x, y (col, row)
            geometry = point_feature.GetGeometryRef()
            point = geometry.GetPoint()
            point_list.append([point[1], point[0]])
            value_list.append(value)

    point_array = numpy.array(point_list)
    value_array = numpy.array(value_list)

    # getting the offsets first before the raster is opened in update mode
    offset_list = list(
        iterblocks(target_raster_path_band, offset_only=True))
    target_raster = gdal.OpenEx(
        target_raster_path_band[0], gdal.OF_RASTER | gdal.GA_Update)
    band = target_raster.GetRasterBand(target_raster_path_band[1])
    nodata = band.GetNoDataValue()
    geotransform = target_raster.GetGeoTransform()
    for offset in offset_list:
        grid_y, grid_x = numpy.mgrid[
            offset['yoff']:offset['yoff']+offset['win_ysize'],
            offset['xoff']:offset['xoff']+offset['win_xsize']]
        grid_y = grid_y * geotransform[5] + geotransform[3]
        grid_x = grid_x * geotransform[1] + geotransform[0]

        # this is to be consistent with GDAL 2.0's change of 'nearest' to
        # 'near' for an interpolation scheme that SciPy did not change.
        if interpolation_mode == 'near':
            interpolation_mode = 'nearest'
        raster_out_array = scipy.interpolate.griddata(
            point_array, value_array, (grid_y, grid_x), interpolation_mode,
            nodata)
        band.WriteArray(raster_out_array, offset['xoff'], offset['yoff'])


def zonal_statistics(
        base_raster_path_band, aggregate_vector_path,
        aggregate_layer_name=None, ignore_nodata=True,
        polygons_might_overlap=True, working_dir=None):
    """Collect stats on pixel values which lie within polygons.

    This function summarizes raster statistics including min, max,
    mean, and pixel count over the regions on the raster that are
    overlapped by the polygons in the vector layer. Statistics are calculated
    in two passes, where first polygons aggregate over pixels in the raster
    whose centers intersect with the polygon. In the second pass, any polygons
    that are not aggregated use their bounding box to intersect with the
    raster for overlap statistics.

    Note:
        There may be some degenerate cases where the bounding box vs. actual
        geometry intersection would be incorrect, but these are so unlikely as
        to be manually constructed. If you encounter one of these please email
        the description and dataset to richsharp@stanford.edu.

    Args:
        base_raster_path_band (tuple): a str/int tuple indicating the path to
            the base raster and the band index of that raster to analyze.
        aggregate_vector_path (string): a path to a polygon vector whose
            geometric features indicate the areas in
            ``base_raster_path_band`` to calculate zonal statistics.
        aggregate_layer_name (string): name of shapefile layer that will be
            used to aggregate results over.  If set to None, the first layer
            in the DataSource will be used as retrieved by ``.GetLayer()``.
            Note: it is normal and expected to set this field at None if the
            aggregating shapefile is a single layer as many shapefiles,
            including the common 'ESRI Shapefile', are.
        ignore_nodata: if true, then nodata pixels are not accounted for when
            calculating min, max, count, or mean.  However, the value of
            ``nodata_count`` will always be the number of nodata pixels
            aggregated under the polygon.
        polygons_might_overlap (boolean): if True the function calculates
            aggregation coverage close to optimally by rasterizing sets of
            polygons that don't overlap.  However, this step can be
            computationally expensive for cases where there are many polygons.
            Setting this flag to False directs the function rasterize in one
            step.
        working_dir (string): If not None, indicates where temporary files
            should be created during this run.

    Returns:
        nested dictionary indexed by aggregating feature id, and then by one
        of 'min' 'max' 'sum' 'count' and 'nodata_count'.  Example::

            {0: {'min': 0,
                 'max': 1,
                 'sum': 1.7,
                 'count': 3,
                 'nodata_count': 1
                 }
            }

    Raises:
        ValueError
            if ``base_raster_path_band`` is incorrectly formatted.
        RuntimeError
            if the aggregate vector or layer cannot open.

    """
    if not _is_raster_path_band_formatted(base_raster_path_band):
        raise ValueError(
            "`base_raster_path_band` not formatted as expected.  Expects "
            "(path, band_index), received %s" % repr(base_raster_path_band))
    aggregate_vector = gdal.OpenEx(aggregate_vector_path, gdal.OF_VECTOR)
    if aggregate_vector is None:
        raise RuntimeError(
            "Could not open aggregate vector at %s" % aggregate_vector_path)
    if aggregate_layer_name is not None:
        aggregate_layer = aggregate_vector.GetLayerByName(
            aggregate_layer_name)
    else:
        aggregate_layer = aggregate_vector.GetLayer()
    if aggregate_layer is None:
        raise RuntimeError(
            "Could not open layer %s on %s" % (
                aggregate_layer_name, aggregate_vector_path))

    # create a new aggregate ID field to map base vector aggregate fields to
    # local ones that are guaranteed to be integers.
    local_aggregate_field_name = 'original_fid'
    rasterize_layer_args = {
        'options': [
            'ALL_TOUCHED=FALSE',
            'ATTRIBUTE=%s' % local_aggregate_field_name]
        }

    # clip base raster to aggregating vector intersection
    raster_info = get_raster_info(base_raster_path_band[0])
    # -1 here because bands are 1 indexed
    raster_nodata = raster_info['nodata'][base_raster_path_band[1]-1]
    temp_working_dir = tempfile.mkdtemp(dir=working_dir)
    clipped_raster_path = os.path.join(
        temp_working_dir, 'clipped_raster.tif')

    try:
        align_and_resize_raster_stack(
            [base_raster_path_band[0]], [clipped_raster_path], ['near'],
            raster_info['pixel_size'], 'intersection',
            base_vector_path_list=[aggregate_vector_path],
            raster_align_index=0)
        clipped_raster = gdal.OpenEx(clipped_raster_path, gdal.OF_RASTER)
        clipped_band = clipped_raster.GetRasterBand(base_raster_path_band[1])
    except ValueError as e:
        if 'Bounding boxes do not intersect' in repr(e):
            LOGGER.error(
                "aggregate vector %s does not intersect with the raster %s",
                aggregate_vector_path, base_raster_path_band)
            aggregate_stats = collections.defaultdict(
                lambda: {
                    'min': None, 'max': None, 'count': 0, 'nodata_count': 0,
                    'sum': 0.0})
            for feature in aggregate_layer:
                _ = aggregate_stats[feature.GetFID()]
            return dict(aggregate_stats)
        else:
            # this would be very unexpected to get here, but if it happened
            # and we didn't raise an exception, execution could get weird.
            raise

    # make a shapefile that non-overlapping layers can be added to
    driver = ogr.GetDriverByName('MEMORY')
    disjoint_vector = driver.CreateDataSource('disjoint_vector')
    spat_ref = aggregate_layer.GetSpatialRef()

    # Initialize these dictionaries to have the shapefile fields in the
    # original datasource even if we don't pick up a value later
    LOGGER.info("build a lookup of aggregate field value to FID")

    aggregate_layer_fid_set = set(
        [agg_feat.GetFID() for agg_feat in aggregate_layer])
    agg_feat = None
    # Loop over each polygon and aggregate
    if polygons_might_overlap:
        LOGGER.info("creating disjoint polygon set")
        disjoint_fid_sets = calculate_disjoint_polygon_set(
            aggregate_vector_path, bounding_box=raster_info['bounding_box'])
    else:
        disjoint_fid_sets = [aggregate_layer_fid_set]

    agg_fid_raster_path = os.path.join(
        temp_working_dir, 'agg_fid.tif')

    agg_fid_nodata = -1
    new_raster_from_base(
        clipped_raster_path, agg_fid_raster_path, gdal.GDT_Int32,
        [agg_fid_nodata])
    # fetch the block offsets before the raster is opened for writing
    agg_fid_offset_list = list(
        iterblocks((agg_fid_raster_path, 1), offset_only=True))
    agg_fid_raster = gdal.OpenEx(
        agg_fid_raster_path, gdal.GA_Update | gdal.OF_RASTER)
    aggregate_stats = collections.defaultdict(lambda: {
        'min': None, 'max': None, 'count': 0, 'nodata_count': 0, 'sum': 0.0})
    last_time = time.time()
    LOGGER.info("processing %d disjoint polygon sets", len(disjoint_fid_sets))
    for set_index, disjoint_fid_set in enumerate(disjoint_fid_sets):
        last_time = _invoke_timed_callback(
            last_time, lambda: LOGGER.info(
                "zonal stats approximately %.1f%% complete on %s",
                100.0 * float(set_index+1) / len(disjoint_fid_sets),
                os.path.basename(aggregate_vector_path)),
            _LOGGING_PERIOD)
        disjoint_layer = disjoint_vector.CreateLayer(
            'disjoint_vector', spat_ref, ogr.wkbPolygon)
        disjoint_layer.CreateField(
            ogr.FieldDefn(local_aggregate_field_name, ogr.OFTInteger))
        disjoint_layer_defn = disjoint_layer.GetLayerDefn()
        # add polygons to subset_layer
        disjoint_layer.StartTransaction()
        for index, feature_fid in enumerate(disjoint_fid_set):
            last_time = _invoke_timed_callback(
                last_time, lambda: LOGGER.info(
                    "polygon set %d of %d approximately %.1f%% processed "
                    "on %s", set_index+1, len(disjoint_fid_sets),
                    100.0 * float(index+1) / len(disjoint_fid_set),
                    os.path.basename(aggregate_vector_path)),
                _LOGGING_PERIOD)
            agg_feat = aggregate_layer.GetFeature(feature_fid)
            agg_geom_ref = agg_feat.GetGeometryRef()
            disjoint_feat = ogr.Feature(disjoint_layer_defn)
            disjoint_feat.SetGeometry(agg_geom_ref.Clone())
            agg_geom_ref = None
            disjoint_feat.SetField(
                local_aggregate_field_name, feature_fid)
            disjoint_layer.CreateFeature(disjoint_feat)
        agg_feat = None
        disjoint_layer.CommitTransaction()

        LOGGER.info(
            "disjoint polygon set %d of %d 100.0%% processed on %s",
            set_index+1, len(disjoint_fid_sets), os.path.basename(
                aggregate_vector_path))

        # nodata out the mask
        agg_fid_band = agg_fid_raster.GetRasterBand(1)
        agg_fid_band.Fill(agg_fid_nodata)
        LOGGER.info(
            "rasterizing disjoint polygon set %d of %d %s", set_index+1,
            len(disjoint_fid_sets),
            os.path.basename(aggregate_vector_path))
        rasterize_callback = _make_logger_callback(
            "rasterizing polygon " + str(set_index+1) + " of " +
            str(len(disjoint_fid_set)) + " set %.1f%% complete")
        gdal.RasterizeLayer(
            agg_fid_raster, [1], disjoint_layer,
            callback=rasterize_callback, **rasterize_layer_args)
        agg_fid_raster.FlushCache()

        # Delete the features we just added to the subset_layer
        disjoint_layer = None
        disjoint_vector.DeleteLayer(0)

        # create a key array
        # and parallel min, max, count, and nodata count arrays
        LOGGER.info(
            "summarizing rasterized disjoint polygon set %d of %d %s",
            set_index+1, len(disjoint_fid_sets),
            os.path.basename(aggregate_vector_path))
        for agg_fid_offset in agg_fid_offset_list:
            agg_fid_block = agg_fid_band.ReadAsArray(**agg_fid_offset)
            clipped_block = clipped_band.ReadAsArray(**agg_fid_offset)
            valid_mask = (agg_fid_block != agg_fid_nodata)
            valid_agg_fids = agg_fid_block[valid_mask]
            valid_clipped = clipped_block[valid_mask]
            for agg_fid in numpy.unique(valid_agg_fids):
                masked_clipped_block = valid_clipped[
                    valid_agg_fids == agg_fid]
                if raster_nodata is not None:
                    clipped_nodata_mask = numpy.isclose(
                        masked_clipped_block, raster_nodata)
                else:
                    clipped_nodata_mask = numpy.zeros(
                        masked_clipped_block.shape, dtype=numpy.bool)
                aggregate_stats[agg_fid]['nodata_count'] += (
                    numpy.count_nonzero(clipped_nodata_mask))
                if ignore_nodata:
                    masked_clipped_block = (
                        masked_clipped_block[~clipped_nodata_mask])
                if masked_clipped_block.size == 0:
                    continue

                if aggregate_stats[agg_fid]['min'] is None:
                    aggregate_stats[agg_fid]['min'] = (
                        masked_clipped_block[0])
                    aggregate_stats[agg_fid]['max'] = (
                        masked_clipped_block[0])

                aggregate_stats[agg_fid]['min'] = min(
                    numpy.min(masked_clipped_block),
                    aggregate_stats[agg_fid]['min'])
                aggregate_stats[agg_fid]['max'] = max(
                    numpy.max(masked_clipped_block),
                    aggregate_stats[agg_fid]['max'])
                aggregate_stats[agg_fid]['count'] += (
                    masked_clipped_block.size)
                aggregate_stats[agg_fid]['sum'] += numpy.sum(
                    masked_clipped_block)
    unset_fids = aggregate_layer_fid_set.difference(aggregate_stats)
    LOGGER.debug(
        "unset_fids: %s of %s ", len(unset_fids),
        len(aggregate_layer_fid_set))
    clipped_gt = numpy.array(
        clipped_raster.GetGeoTransform(), dtype=numpy.float32)
    LOGGER.debug("gt %s for %s", clipped_gt, base_raster_path_band)
    for unset_fid in unset_fids:
        unset_feat = aggregate_layer.GetFeature(unset_fid)
        unset_geom_ref = unset_feat.GetGeometryRef()
        if unset_geom_ref is None:
            LOGGER.warn(
                f'no geometry in {aggregate_vector_path} FID: {unset_fid}')
            continue
        unset_geom_envelope = list(unset_geom_ref.GetEnvelope())
        unset_geom_ref = None
        unset_feat = None
        if clipped_gt[1] < 0:
            unset_geom_envelope[0], unset_geom_envelope[1] = (
                unset_geom_envelope[1], unset_geom_envelope[0])
        if clipped_gt[5] < 0:
            unset_geom_envelope[2], unset_geom_envelope[3] = (
                unset_geom_envelope[3], unset_geom_envelope[2])

        xoff = int((unset_geom_envelope[0] - clipped_gt[0]) / clipped_gt[1])
        yoff = int((unset_geom_envelope[2] - clipped_gt[3]) / clipped_gt[5])
        win_xsize = int(numpy.ceil(
            (unset_geom_envelope[1] - clipped_gt[0]) /
            clipped_gt[1])) - xoff
        win_ysize = int(numpy.ceil(
            (unset_geom_envelope[3] - clipped_gt[3]) /
            clipped_gt[5])) - yoff

        # clamp offset to the side of the raster if it's negative
        if xoff < 0:
            win_xsize += xoff
            xoff = 0
        if yoff < 0:
            win_ysize += yoff
            yoff = 0

        # clamp the window to the side of the raster if too big
        if xoff+win_xsize > clipped_band.XSize:
            win_xsize = clipped_band.XSize-xoff
        if yoff+win_ysize > clipped_band.YSize:
            win_ysize = clipped_band.YSize-yoff

        if win_xsize <= 0 or win_ysize <= 0:
            continue

        # here we consider the pixels that intersect with the geometry's
        # bounding box as being the proxy for the intersection with the
        # polygon itself. This is not a bad approximation since the case
        # that caused the polygon to be skipped in the first phase is that it
        # is as small as a pixel. There could be some degenerate cases that
        # make this estimation very wrong, but we do not know of any that
        # would come from natural data. If you do encounter such a dataset
        # please email the description and datset to richsharp@stanford.edu.
        unset_fid_block = clipped_band.ReadAsArray(
            xoff=xoff, yoff=yoff, win_xsize=win_xsize, win_ysize=win_ysize)

        if raster_nodata is not None:
            unset_fid_nodata_mask = numpy.isclose(
                unset_fid_block, raster_nodata)
        else:
            unset_fid_nodata_mask = numpy.zeros(
                unset_fid_block.shape, dtype=numpy.bool)

        valid_unset_fid_block = unset_fid_block[~unset_fid_nodata_mask]
        if valid_unset_fid_block.size == 0:
            aggregate_stats[unset_fid]['min'] = 0.0
            aggregate_stats[unset_fid]['max'] = 0.0
            aggregate_stats[unset_fid]['sum'] = 0.0
        else:
            aggregate_stats[unset_fid]['min'] = numpy.min(
                valid_unset_fid_block)
            aggregate_stats[unset_fid]['max'] = numpy.max(
                valid_unset_fid_block)
            aggregate_stats[unset_fid]['sum'] = numpy.sum(
                valid_unset_fid_block)
        aggregate_stats[unset_fid]['count'] = valid_unset_fid_block.size
        aggregate_stats[unset_fid]['nodata_count'] = numpy.count_nonzero(
            unset_fid_nodata_mask)

    unset_fids = aggregate_layer_fid_set.difference(aggregate_stats)
    LOGGER.debug(
        "remaining unset_fids: %s of %s ", len(unset_fids),
        len(aggregate_layer_fid_set))
    # fill in the missing polygon fids in the aggregate stats by invoking the
    # accessor in the defaultdict
    for fid in unset_fids:
        _ = aggregate_stats[fid]

    LOGGER.info(
        "all done processing polygon sets for %s", os.path.basename(
            aggregate_vector_path))

    # clean up temporary files
    spat_ref = None
    clipped_band = None
    clipped_raster = None
    agg_fid_raster = None
    disjoint_layer = None
    disjoint_vector = None
    aggregate_layer = None
    aggregate_vector = None

    shutil.rmtree(temp_working_dir)
    return dict(aggregate_stats)


def get_vector_info(vector_path, layer_id=0):
    """Get information about an GDAL vector.

    Args:
        vector_path (str): a path to a GDAL vector.
        layer_id (str/int): name or index of underlying layer to analyze.
            Defaults to 0.

    Raises:
        ValueError if ``vector_path`` does not exist on disk or cannot be
        opened as a gdal.OF_VECTOR.

    Returns:
        raster_properties (dictionary):
            a dictionary with the following key-value pairs:

            * ``'projection_wkt'`` (string): projection of the vector in Well
              Known Text.
            * ``'bounding_box'`` (sequence): sequence of floats representing
              the bounding box in projected coordinates in the order
              [minx, miny, maxx, maxy].
            * ``'file_list'`` (sequence): sequence of string paths to the files
              that make up this vector.

    """
    vector = gdal.OpenEx(vector_path, gdal.OF_VECTOR)
    if not vector:
        raise ValueError(
            "Could not open %s as a gdal.OF_VECTOR" % vector_path)
    vector_properties = {}
    vector_properties['file_list'] = vector.GetFileList()
    layer = vector.GetLayer(iLayer=layer_id)
    # projection is same for all layers, so just use the first one
    spatial_ref = layer.GetSpatialRef()
    if spatial_ref:
        vector_projection_wkt = spatial_ref.ExportToWkt()
    else:
        vector_projection_wkt = None
    vector_properties['projection_wkt'] = vector_projection_wkt
    layer_bb = layer.GetExtent()
    layer = None
    vector = None
    # convert form [minx,maxx,miny,maxy] to [minx,miny,maxx,maxy]
    vector_properties['bounding_box'] = [layer_bb[i] for i in [0, 2, 1, 3]]
    return vector_properties


def get_raster_info(raster_path):
    """Get information about a GDAL raster (dataset).

    Args:
       raster_path (String): a path to a GDAL raster.

    Raises:
        ValueError
            if ``raster_path`` is not a file or cannot be opened as a
            ``gdal.OF_RASTER``.

    Returns:
        raster_properties (dictionary):
            a dictionary with the properties stored under relevant keys.

        * ``'pixel_size'`` (tuple): (pixel x-size, pixel y-size)
          from geotransform.
        * ``'raster_size'`` (tuple):  number of raster pixels in (x, y)
          direction.
        * ``'nodata'`` (sequence): a sequence of the nodata values in the bands
          of the raster in the same order as increasing band index.
        * ``'n_bands'`` (int): number of bands in the raster.
        * ``'geotransform'`` (tuple): a 6-tuple representing the geotransform
          of (x orign, x-increase, xy-increase, y origin, yx-increase,
          y-increase).
        * ``'datatype'`` (int): An instance of an enumerated gdal.GDT_* int
          that represents the datatype of the raster.
        * ``'projection_wkt'`` (string): projection of the raster in Well Known
          Text.
        * ``'bounding_box'`` (sequence): sequence of floats representing the
          bounding box in projected coordinates in the order
          [minx, miny, maxx, maxy]
        * ``'block_size'`` (tuple): underlying x/y raster block size for
          efficient reading.
        * ``'numpy_type'`` (numpy type): this is the equivalent numpy datatype
          for the raster bands including signed bytes.

    """
    raster = gdal.OpenEx(raster_path, gdal.OF_RASTER)
    if not raster:
        raise ValueError(
            "Could not open %s as a gdal.OF_RASTER" % raster_path)
    raster_properties = {}
    raster_properties['file_list'] = raster.GetFileList()
    projection_wkt = raster.GetProjection()
    if not projection_wkt:
        projection_wkt = None
    raster_properties['projection_wkt'] = projection_wkt
    geo_transform = raster.GetGeoTransform()
    raster_properties['geotransform'] = geo_transform
    raster_properties['pixel_size'] = (geo_transform[1], geo_transform[5])
    raster_properties['raster_size'] = (
        raster.GetRasterBand(1).XSize,
        raster.GetRasterBand(1).YSize)
    raster_properties['n_bands'] = raster.RasterCount
    raster_properties['nodata'] = [
        raster.GetRasterBand(index).GetNoDataValue() for index in range(
            1, raster_properties['n_bands']+1)]
    # blocksize is the same for all bands, so we can just get the first
    raster_properties['block_size'] = raster.GetRasterBand(1).GetBlockSize()

    # we dont' really know how the geotransform is laid out, all we can do is
    # calculate the x and y bounds, then take the appropriate min/max
    x_bounds = [
        geo_transform[0], geo_transform[0] +
        raster_properties['raster_size'][0] * geo_transform[1] +
        raster_properties['raster_size'][1] * geo_transform[2]]
    y_bounds = [
        geo_transform[3], geo_transform[3] +
        raster_properties['raster_size'][0] * geo_transform[4] +
        raster_properties['raster_size'][1] * geo_transform[5]]

    raster_properties['bounding_box'] = [
        numpy.min(x_bounds), numpy.min(y_bounds),
        numpy.max(x_bounds), numpy.max(y_bounds)]

    # datatype is the same for the whole raster, but is associated with band
    band = raster.GetRasterBand(1)
    band_datatype = band.DataType
    raster_properties['datatype'] = band_datatype
    raster_properties['numpy_type'] = (
        _GDAL_TYPE_TO_NUMPY_LOOKUP[band_datatype])
    # this part checks to see if the byte is signed or not
    if band_datatype == gdal.GDT_Byte:
        metadata = band.GetMetadata('IMAGE_STRUCTURE')
        if 'PIXELTYPE' in metadata and metadata['PIXELTYPE'] == 'SIGNEDBYTE':
            raster_properties['numpy_type'] = numpy.int8
    band = None
    raster = None
    return raster_properties


def reproject_vector(
        base_vector_path, target_projection_wkt, target_path, layer_id=0,
        driver_name='ESRI Shapefile', copy_fields=True,
        osr_axis_mapping_strategy=DEFAULT_OSR_AXIS_MAPPING_STRATEGY):
    """Reproject OGR DataSource (vector).

    Transforms the features of the base vector to the desired output
    projection in a new ESRI Shapefile.

    Args:
        base_vector_path (string): Path to the base shapefile to transform.
        target_projection_wkt (string): the desired output projection in Well
            Known Text (by layer.GetSpatialRef().ExportToWkt())
        target_path (string): the filepath to the transformed shapefile
        layer_id (str/int): name or index of layer in ``base_vector_path`` to
            reproject. Defaults to 0.
        driver_name (string): String to pass to ogr.GetDriverByName, defaults
            to 'ESRI Shapefile'.
        copy_fields (bool or iterable): If True, all the fields in
            ``base_vector_path`` will be copied to ``target_path`` during the
            reprojection step. If it is an iterable, it will contain the
            field names to exclusively copy. An unmatched fieldname will be
            ignored. If ``False`` no fields are copied into the new vector.
        osr_axis_mapping_strategy (int): OSR axis mapping strategy for
            ``SpatialReference`` objects. Defaults to
            ``geoprocessing.DEFAULT_OSR_AXIS_MAPPING_STRATEGY``. This parameter
            should not be changed unless you know what you are doing.

    Returns:
        None
    """
    base_vector = gdal.OpenEx(base_vector_path, gdal.OF_VECTOR)

    # if this file already exists, then remove it
    if os.path.isfile(target_path):
        LOGGER.warning(
            "%s already exists, removing and overwriting", target_path)
        os.remove(target_path)

    target_sr = osr.SpatialReference(target_projection_wkt)

    # create a new shapefile from the orginal_datasource
    target_driver = ogr.GetDriverByName(driver_name)
    target_vector = target_driver.CreateDataSource(target_path)

    layer = base_vector.GetLayer(layer_id)
    layer_dfn = layer.GetLayerDefn()

    # Create new layer for target_vector using same name and
    # geometry type from base vector but new projection
    target_layer = target_vector.CreateLayer(
        layer_dfn.GetName(), target_sr, layer_dfn.GetGeomType())

    # this will map the target field index to the base index it came from
    # in case we don't need to copy all the fields
    target_to_base_field_id_map = {}
    if copy_fields:
        # Get the number of fields in original_layer
        original_field_count = layer_dfn.GetFieldCount()
        # For every field that's copying, create a duplicate field in the
        # new layer

        for fld_index in range(original_field_count):
            original_field = layer_dfn.GetFieldDefn(fld_index)
            field_name = original_field.GetName()
            if copy_fields is True or field_name in copy_fields:
                target_field = ogr.FieldDefn(
                    field_name, original_field.GetType())
                target_layer.CreateField(target_field)
                target_to_base_field_id_map[fld_index] = len(
                    target_to_base_field_id_map)

    # Get the SR of the original_layer to use in transforming
    base_sr = layer.GetSpatialRef()

    base_sr.SetAxisMappingStrategy(osr_axis_mapping_strategy)
    target_sr.SetAxisMappingStrategy(osr_axis_mapping_strategy)

    # Create a coordinate transformation
    coord_trans = osr.CreateCoordinateTransformation(base_sr, target_sr)

    # Copy all of the features in layer to the new shapefile
    target_layer.StartTransaction()
    error_count = 0
    last_time = time.time()
    LOGGER.info("starting reprojection")
    for feature_index, base_feature in enumerate(layer):
        last_time = _invoke_timed_callback(
            last_time, lambda: LOGGER.info(
                "reprojection approximately %.1f%% complete on %s",
                100.0 * float(feature_index+1) / (layer.GetFeatureCount()),
                os.path.basename(target_path)),
            _LOGGING_PERIOD)

        geom = base_feature.GetGeometryRef()
        if geom is None:
            # we encountered this error occasionally when transforming clipped
            # global polygons.  Not clear what is happening but perhaps a
            # feature was retained that otherwise wouldn't have been included
            # in the clip
            error_count += 1
            continue

        # Transform geometry into format desired for the new projection
        error_code = geom.Transform(coord_trans)
        if error_code != 0:  # error
            # this could be caused by an out of range transformation
            # whatever the case, don't put the transformed poly into the
            # output set
            error_count += 1
            continue

        # Copy original_datasource's feature and set as new shapes feature
        target_feature = ogr.Feature(target_layer.GetLayerDefn())
        target_feature.SetGeometry(geom)

        # For all the fields in the feature set the field values from the
        # source field
        for target_index, base_index in (
                target_to_base_field_id_map.items()):
            target_feature.SetField(
                target_index, base_feature.GetField(base_index))

        target_layer.CreateFeature(target_feature)
        target_feature = None
        base_feature = None
    target_layer.CommitTransaction()
    LOGGER.info(
        "reprojection 100.0%% complete on %s", os.path.basename(target_path))
    if error_count > 0:
        LOGGER.warning(
            '%d features out of %d were unable to be transformed and are'
            ' not in the output vector at %s', error_count,
            layer.GetFeatureCount(), target_path)
    layer = None
    base_vector = None


def reclassify_raster(
        base_raster_path_band, value_map, target_raster_path, target_datatype,
        target_nodata, values_required=True,
        raster_driver_creation_tuple=DEFAULT_GTIFF_CREATION_TUPLE_OPTIONS):
    """Reclassify pixel values in a raster.

    A function to reclassify values in raster to any output type. By default
    the values except for nodata must be in ``value_map``.

    Args:
        base_raster_path_band (tuple): a tuple including file path to a raster
            and the band index to operate over. ex: (path, band_index)
        value_map (dictionary): a dictionary of values of
            {source_value: dest_value, ...} where source_value's type is the
            same as the values in ``base_raster_path`` at band ``band_index``.
            Must contain at least one value.
        target_raster_path (string): target raster output path; overwritten if
            it exists
        target_datatype (gdal type): the numerical type for the target raster
        target_nodata (numerical type): the nodata value for the target raster
            Must be the same type as target_datatype
        values_required (bool): If True, raise a ValueError if there is a
            value in the raster that is not found in ``value_map``.
        raster_driver_creation_tuple (tuple): a tuple containing a GDAL driver
            name string as the first element and a GDAL creation options
            tuple/list as the second. Defaults to a GTiff driver tuple
            defined at geoprocessing.DEFAULT_GTIFF_CREATION_TUPLE_OPTIONS.

    Returns:
        None

    Raises:
        ReclassificationMissingValuesError
            if ``values_required`` is ``True``
            and a pixel value from ``base_raster_path_band`` is not a key in
            ``value_map``.

    """
    if len(value_map) == 0:
        raise ValueError("value_map must contain at least one value")
    if not _is_raster_path_band_formatted(base_raster_path_band):
        raise ValueError(
            "Expected a (path, band_id) tuple, instead got '%s'" %
            base_raster_path_band)
    raster_info = get_raster_info(base_raster_path_band[0])
    nodata = raster_info['nodata'][base_raster_path_band[1]-1]
    value_map_copy = value_map.copy()
    # possible that nodata value is not defined, so test for None first
    # otherwise if nodata not predefined, remap it into the dictionary
    if nodata is not None and nodata not in value_map_copy:
        value_map_copy[nodata] = target_nodata
    keys = sorted(numpy.array(list(value_map_copy.keys())))
    values = numpy.array([value_map_copy[x] for x in keys])

    def _map_dataset_to_value_op(original_values):
        """Convert a block of original values to the lookup values."""
        if values_required:
            unique = numpy.unique(original_values)
            has_map = numpy.in1d(unique, keys)
            if not all(has_map):
                missing_values = unique[~has_map]
                raise ReclassificationMissingValuesError(
                    f'The following {missing_values.size} raster values'
                    f' {missing_values} from "{base_raster_path_band[0]}"'
                    ' do not have corresponding entries in the ``value_map``:'
                    f' {value_map}.', missing_values)
        index = numpy.digitize(original_values.ravel(), keys, right=True)
        return values[index].reshape(original_values.shape)

    raster_calculator(
        [base_raster_path_band], _map_dataset_to_value_op,
        target_raster_path, target_datatype, target_nodata,
        raster_driver_creation_tuple=raster_driver_creation_tuple)


def warp_raster(
        base_raster_path, target_pixel_size, target_raster_path,
        resample_method, target_bb=None, base_projection_wkt=None,
        target_projection_wkt=None, n_threads=None, vector_mask_options=None,
        gdal_warp_options=None, working_dir=None,
        raster_driver_creation_tuple=DEFAULT_GTIFF_CREATION_TUPLE_OPTIONS,
        osr_axis_mapping_strategy=DEFAULT_OSR_AXIS_MAPPING_STRATEGY):
    """Resize/resample raster to desired pixel size, bbox and projection.

    Args:
        base_raster_path (string): path to base raster.
        target_pixel_size (list/tuple): a two element sequence indicating
            the x and y pixel size in projected units.
        target_raster_path (string): the location of the resized and
            resampled raster.
        resample_method (string): the resampling technique, one of
            ``near|bilinear|cubic|cubicspline|lanczos|average|mode|max|min|med|q1|q3``
        target_bb (sequence): if None, target bounding box is the same as the
            source bounding box.  Otherwise it's a sequence of float
            describing target bounding box in target coordinate system as
            [minx, miny, maxx, maxy].
        base_projection_wkt (string): if not None, interpret the projection of
            ``base_raster_path`` as this.
        target_projection_wkt (string): if not None, desired target projection
            in Well Known Text format.
        n_threads (int): optional, if not None this sets the ``N_THREADS``
            option for ``gdal.Warp``.
        vector_mask_options (dict): optional, if not None, this is a
            dictionary of options to use an existing vector's geometry to
            mask out pixels in the target raster that do not overlap the
            vector's geometry. Keys to this dictionary are:

            * ``'mask_vector_path'``: (str) path to the mask vector file. This
              vector will be automatically projected to the target
              projection if its base coordinate system does not match
              the target.
            * ``'mask_layer_id'``: (int/str) the layer index or name to use for
              masking, if this key is not in the dictionary the default
              is to use the layer at index 0.
            * ``'mask_vector_where_filter'``: (str) an SQL WHERE string that can
              be used to filter the geometry in the mask. Ex:
              'id > 10' would use all features whose field value of
              'id' is > 10.

        gdal_warp_options (sequence): if present, the contents of this list
            are passed to the ``warpOptions`` parameter of ``gdal.Warp``. See
            the GDAL Warp documentation for valid options.
        working_dir (string): if defined uses this directory to make
            temporary working files for calculation. Otherwise uses system's
            temp directory.
        raster_driver_creation_tuple (tuple): a tuple containing a GDAL driver
            name string as the first element and a GDAL creation options
            tuple/list as the second. Defaults to a GTiff driver tuple
            defined at geoprocessing.DEFAULT_GTIFF_CREATION_TUPLE_OPTIONS.
        osr_axis_mapping_strategy (int): OSR axis mapping strategy for
            ``SpatialReference`` objects. Defaults to
            ``geoprocessing.DEFAULT_OSR_AXIS_MAPPING_STRATEGY``. This parameter
            should not be changed unless you know what you are doing.

    Returns:
        None

    Raises:
        ValueError
            if ``pixel_size`` is not a 2 element sequence of numbers.
        ValueError
            if ``vector_mask_options`` is not None but the
            ``mask_vector_path`` is undefined or doesn't point to a valid
            file.

    """
    _assert_is_valid_pixel_size(target_pixel_size)

    base_raster_info = get_raster_info(base_raster_path)
    if target_projection_wkt is None:
        target_projection_wkt = base_raster_info['projection_wkt']

    if target_bb is None:
        # ensure it's a sequence so we can modify it
        working_bb = list(get_raster_info(base_raster_path)['bounding_box'])
        # transform the working_bb if target_projection_wkt is not None
        if target_projection_wkt is not None:
            LOGGER.debug(
                "transforming bounding box from %s ", working_bb)
            working_bb = transform_bounding_box(
                base_raster_info['bounding_box'],
                base_raster_info['projection_wkt'], target_projection_wkt)
            LOGGER.debug(
                "transforming bounding to %s ", working_bb)
    else:
        # ensure it's a sequence so we can modify it
        working_bb = list(target_bb)

    # determine the raster size that bounds the input bounding box and then
    # adjust the bounding box to be that size
    target_x_size = int(abs(
        float(working_bb[2] - working_bb[0]) / target_pixel_size[0]))
    target_y_size = int(abs(
        float(working_bb[3] - working_bb[1]) / target_pixel_size[1]))

    # sometimes bounding boxes are numerically perfect, this checks for that
    x_residual = (
        abs(target_x_size * target_pixel_size[0]) -
        (working_bb[2] - working_bb[0]))
    if not numpy.isclose(x_residual, 0.0):
        target_x_size += 1
    y_residual = (
        abs(target_y_size * target_pixel_size[1]) -
        (working_bb[3] - working_bb[1]))
    if not numpy.isclose(y_residual, 0.0):
        target_y_size += 1

    if target_x_size == 0:
        LOGGER.warning(
            "bounding_box is so small that x dimension rounds to 0; "
            "clamping to 1.")
        target_x_size = 1
    if target_y_size == 0:
        LOGGER.warning(
            "bounding_box is so small that y dimension rounds to 0; "
            "clamping to 1.")
        target_y_size = 1

    # this ensures the bounding boxes perfectly fit a multiple of the target
    # pixel size
    working_bb[2] = working_bb[0] + abs(target_pixel_size[0] * target_x_size)
    working_bb[3] = working_bb[1] + abs(target_pixel_size[1] * target_y_size)

    reproject_callback = _make_logger_callback(
        "Warp %.1f%% complete %s")

    warp_options = []
    if n_threads:
        warp_options.append('NUM_THREADS=%d' % n_threads)
    if gdal_warp_options:
        warp_options.extend(gdal_warp_options)

    mask_vector_path = None
    mask_layer_id = 0
    mask_vector_where_filter = None
    if vector_mask_options:
        # translate pygeoprocessing terminology into GDAL warp options.
        if 'mask_vector_path' not in vector_mask_options:
            raise ValueError(
                'vector_mask_options passed, but no value for '
                '"mask_vector_path": %s', vector_mask_options)
        mask_vector_path = vector_mask_options['mask_vector_path']
        if not os.path.exists(mask_vector_path):
            raise ValueError(
                'The mask vector at %s was not found.', mask_vector_path)
        if 'mask_layer_id' in vector_mask_options:
            mask_layer_id = vector_mask_options['mask_layer_id']
        if 'mask_vector_where_filter' in vector_mask_options:
            mask_vector_where_filter = (
                vector_mask_options['mask_vector_where_filter'])

    if vector_mask_options:
        temp_working_dir = tempfile.mkdtemp(dir=working_dir)
        warped_raster_path = os.path.join(
            temp_working_dir, os.path.basename(target_raster_path).replace(
                '.tif', '_nonmasked.tif'))
    else:
        # if there is no vector path the result is the warp
        warped_raster_path = target_raster_path
    base_raster = gdal.OpenEx(base_raster_path, gdal.OF_RASTER)

    raster_creation_options = list(raster_driver_creation_tuple[1])
    if (base_raster_info['numpy_type'] == numpy.int8 and
            'PIXELTYPE' not in ' '.join(raster_creation_options)):
        raster_creation_options.append('PIXELTYPE=SIGNEDBYTE')

    # WarpOptions.this is None when an invalid option is passed, and it's a
    # truthy SWIG proxy object when it's given a valid resample arg.
    if not gdal.WarpOptions(resampleAlg=resample_method)[0].this:
        raise ValueError(
            f'Invalid resample method: "{resample_method}"')

    gdal.Warp(
        warped_raster_path, base_raster,
        format=raster_driver_creation_tuple[0],
        outputBounds=working_bb,
        xRes=abs(target_pixel_size[0]),
        yRes=abs(target_pixel_size[1]),
        resampleAlg=resample_method,
        outputBoundsSRS=target_projection_wkt,
        srcSRS=base_projection_wkt,
        dstSRS=target_projection_wkt,
        multithread=True if warp_options else False,
        warpOptions=warp_options,
        creationOptions=raster_creation_options,
        callback=reproject_callback,
        callback_data=[target_raster_path])

    if vector_mask_options:
        # Make sure the raster creation options passed to ``mask_raster``
        # reflect any metadata updates
        updated_raster_driver_creation_tuple = (
            raster_driver_creation_tuple[0], tuple(raster_creation_options))
        # there was a cutline vector, so mask it out now, otherwise target
        # is already the result.
        mask_raster(
            (warped_raster_path, 1), vector_mask_options['mask_vector_path'],
            target_raster_path,
            mask_layer_id=mask_layer_id,
            where_clause=mask_vector_where_filter,
            target_mask_value=None, working_dir=temp_working_dir,
            all_touched=False,
            raster_driver_creation_tuple=updated_raster_driver_creation_tuple)
        shutil.rmtree(temp_working_dir)


def rasterize(
        vector_path, target_raster_path, burn_values=None, option_list=None,
        layer_id=0, where_clause=None):
    """Project a vector onto an existing raster.

    Burn the layer at ``layer_id`` in ``vector_path`` to an existing
    raster at ``target_raster_path_band``.

    Args:
        vector_path (string): filepath to vector to rasterize.
        target_raster_path (string): path to an existing raster to burn vector
            into.  Can have multiple bands.
        burn_values (list/tuple): optional sequence of values to burn into
            each band of the raster.  If used, should have the same length as
            number of bands at the ``target_raster_path`` raster.  If ``None``
            then ``option_list`` must have a valid value.
        option_list (list/tuple): optional a sequence of burn options, if None
            then a valid value for ``burn_values`` must exist. Otherwise, each
            element is a string of the form:

            * ``"ATTRIBUTE=?"``: Identifies an attribute field on the features
              to be used for a burn in value. The value will be burned into all
              output bands. If specified, ``burn_values`` will not be used and
              can be None.
            * ``"CHUNKYSIZE=?"``: The height in lines of the chunk to operate
              on. The larger the chunk size the less times we need to make a
              pass through all the shapes. If it is not set or set to zero the
              default chunk size will be used. Default size will be estimated
              based on the GDAL cache buffer size using formula:
              ``cache_size_bytes/scanline_size_bytes``, so the chunk will not
              exceed the cache.
            * ``"ALL_TOUCHED=TRUE/FALSE"``: May be set to ``TRUE`` to set all
              pixels touched by the line or polygons, not just those whose
              center is within the polygon or that are selected by Brezenhams
              line algorithm. Defaults to ``FALSE``.
            * ``"BURN_VALUE_FROM"``: May be set to "Z" to use the Z values of
              the geometries. The value from burn_values or the
              attribute field value is added to this before burning. In
              default case dfBurnValue is burned as it is (richpsharp:
              note, I'm not sure what this means, but copied from formal
              docs). This is implemented properly only for points and
              lines for now. Polygons will be burned using the Z value
              from the first point.
            * ``"MERGE_ALG=REPLACE/ADD"``: REPLACE results in overwriting of
              value, while ADD adds the new value to the existing
              raster, suitable for heatmaps for instance.

            Example::

                ["ATTRIBUTE=npv", "ALL_TOUCHED=TRUE"]

        layer_id (str/int): name or index of the layer to rasterize. Defaults
            to 0.
        where_clause (str): If not None, is an SQL query-like string to filter
            which features are used to rasterize, (e.x. where="value=1").

    Returns:
        None
    """
    raster = None
    try:
        gdal.PushErrorHandler('CPLQuietErrorHandler')
        raster = gdal.OpenEx(
            target_raster_path, gdal.GA_Update | gdal.OF_RASTER)
        gdal.PopErrorHandler()
        if raster is None:
            raise ValueError(
                "%s doesn't exist, but needed to rasterize." %
                target_raster_path)
        vector = gdal.OpenEx(vector_path, gdal.OF_VECTOR)

        rasterize_callback = _make_logger_callback(
            "RasterizeLayer %.1f%% complete %s")

        if burn_values is None:
            burn_values = []
        if option_list is None:
            option_list = []

        if not burn_values and not option_list:
            raise ValueError(
                "Neither `burn_values` nor `option_list` is set. At least "
                "one must have a value.")

        if not isinstance(burn_values, (list, tuple)):
            raise ValueError(
                "`burn_values` is not a list/tuple, the value passed is '%s'",
                repr(burn_values))

<<<<<<< HEAD
        if not isinstance(option_list, (list, tuple)):
            raise ValueError(
                "`option_list` is not a list/tuple, the value passed is '%s'",
                repr(option_list))

        layer = vector.GetLayer(layer_id)
        if where_clause:
            layer.SetAttributeFilter(where_clause)
        result = gdal.RasterizeLayer(
            raster, [1], layer, burn_values=burn_values,
            options=option_list, callback=rasterize_callback)
        raster.FlushCache()
        raster = None

        if result != 0:
            raise RuntimeError('Rasterize returned a nonzero exit code.')
    finally:
        if raster:
            raster.FlushCache()
        raster = None
=======
    if not isinstance(option_list, (list, tuple)):
        raise ValueError(
            "`option_list` is not a list/tuple, the value passed is '%s'",
            repr(option_list))

    layer = vector.GetLayer(layer_id)
    if where_clause:
        layer.SetAttributeFilter(where_clause)

    try:
        result = gdal.RasterizeLayer(
            raster, [1], layer, burn_values=burn_values,
            options=option_list, callback=rasterize_callback)
    except Exception:
        # something bad happened, but still clean up
        # this case came out of a flaky test condition where the raster
        # would still be in use by the rasterize layer function
        LOGGER.exception('bad error on rasterizelayer')
        result = -1

    layer = None
    vector = None

    if result != 0:
        # need this __swig_destroy__ because we sometimes encounter a flaky
        # test where the path to the raster cannot be cleaned up because
        # it is still in use somewhere, likely a bug in gdal.RasterizeLayer
        # note it is only invoked if there is a serious error
        gdal.Dataset.__swig_destroy__(raster)
        raise RuntimeError('Rasterize returned a nonzero exit code.')
    raster = None
>>>>>>> fb837a19


def calculate_disjoint_polygon_set(
        vector_path, layer_id=0, bounding_box=None):
    """Create a sequence of sets of polygons that don't overlap.

    Determining the minimal number of those sets is an np-complete problem so
    this is an approximation that builds up sets of maximal subsets.

    Args:
        vector_path (string): a path to an OGR vector.
        layer_id (str/int): name or index of underlying layer in
            ``vector_path`` to calculate disjoint set. Defaults to 0.
        bounding_box (sequence): sequence of floats representing a bounding
            box to filter any polygons by. If a feature in ``vector_path``
            does not intersect this bounding box it will not be considered
            in the disjoint calculation. Coordinates are in the order
            [minx, miny, maxx, maxy].

    Returns:
        subset_list (sequence): sequence of sets of FIDs from vector_path

    """
    vector = gdal.OpenEx(vector_path, gdal.OF_VECTOR)
    vector_layer = vector.GetLayer(layer_id)
    feature_count = vector_layer.GetFeatureCount()

    if feature_count == 0:
        raise RuntimeError('Vector must have geometries but does not: %s'
                           % vector_path)

    last_time = time.time()
    LOGGER.info("build shapely polygon list")

    if bounding_box is None:
        bounding_box = get_vector_info(vector_path)['bounding_box']
    bounding_box = shapely.prepared.prep(shapely.geometry.box(*bounding_box))

    # As much as I want this to be in a comprehension, a comprehension version
    # of this loop causes python 3.6 to crash on linux in GDAL 2.1.2 (which is
    # what's in the debian:stretch repos.)
    shapely_polygon_lookup = {}
    for poly_feat in vector_layer:
        poly_geom_ref = poly_feat.GetGeometryRef()
        if poly_geom_ref is None:
            LOGGER.warn(
                f'no geometry in {vector_path} FID: {poly_feat.GetFID()}, '
                'skipping...')
            continue
        shapely_polygon_lookup[poly_feat.GetFID()] = (
            shapely.wkb.loads(poly_geom_ref.ExportToWkb()))
        poly_geom_ref = None
    poly_feat = None

    LOGGER.info("build shapely rtree index")
    r_tree_index_stream = [
        (poly_fid, poly.bounds, None)
        for poly_fid, poly in shapely_polygon_lookup.items()
        if bounding_box.intersects(poly)]
    if r_tree_index_stream:
        poly_rtree_index = rtree.index.Index(r_tree_index_stream)
    else:
        LOGGER.warning("no polygons intersected the bounding box")
        return []

    vector_layer = None
    vector = None
    LOGGER.info(
        'poly feature lookup 100.0%% complete on %s',
        os.path.basename(vector_path))

    LOGGER.info('build poly intersection lookup')
    poly_intersect_lookup = collections.defaultdict(set)
    for poly_index, (poly_fid, poly_geom) in enumerate(
            shapely_polygon_lookup.items()):
        last_time = _invoke_timed_callback(
            last_time, lambda: LOGGER.info(
                "poly intersection lookup approximately %.1f%% complete "
                "on %s", 100.0 * float(poly_index+1) / len(
                    shapely_polygon_lookup), os.path.basename(vector_path)),
            _LOGGING_PERIOD)
        possible_intersection_set = list(poly_rtree_index.intersection(
            poly_geom.bounds))
        # no reason to prep the polygon to intersect itself
        if len(possible_intersection_set) > 1:
            polygon = shapely.prepared.prep(poly_geom)
        else:
            polygon = poly_geom
        for intersect_poly_fid in possible_intersection_set:
            if intersect_poly_fid == poly_fid or polygon.intersects(
                    shapely_polygon_lookup[intersect_poly_fid]):
                poly_intersect_lookup[poly_fid].add(intersect_poly_fid)
        polygon = None
    LOGGER.info(
        'poly intersection feature lookup 100.0%% complete on %s',
        os.path.basename(vector_path))

    # Build maximal subsets
    subset_list = []
    while len(poly_intersect_lookup) > 0:
        # sort polygons by increasing number of intersections
        intersections_list = [
            (len(poly_intersect_set), poly_fid, poly_intersect_set)
            for poly_fid, poly_intersect_set in
            poly_intersect_lookup.items()]
        intersections_list.sort()

        # build maximal subset
        maximal_set = set()
        for _, poly_fid, poly_intersect_set in intersections_list:
            last_time = _invoke_timed_callback(
                last_time, lambda: LOGGER.info(
                    "maximal subset build approximately %.1f%% complete "
                    "on %s", 100.0 * float(
                        feature_count - len(poly_intersect_lookup)) /
                    feature_count, os.path.basename(vector_path)),
                _LOGGING_PERIOD)
            if not poly_intersect_set.intersection(maximal_set):
                # no intersection, add poly_fid to the maximal set and remove
                # the polygon from the lookup
                maximal_set.add(poly_fid)
                del poly_intersect_lookup[poly_fid]
        # remove all the polygons from intersections once they're computed
        for poly_fid, poly_intersect_set in poly_intersect_lookup.items():
            poly_intersect_lookup[poly_fid] = (
                poly_intersect_set.difference(maximal_set))
        subset_list.append(maximal_set)
    LOGGER.info(
        'maximal subset build 100.0%% complete on %s',
        os.path.basename(vector_path))
    return subset_list


def distance_transform_edt(
        base_region_raster_path_band, target_distance_raster_path,
        sampling_distance=(1., 1.), working_dir=None,
        raster_driver_creation_tuple=DEFAULT_GTIFF_CREATION_TUPLE_OPTIONS):
    """Calculate the euclidean distance transform on base raster.

    Calculates the euclidean distance transform on the base raster in units of
    pixels multiplied by an optional scalar constant. The implementation is
    based off the algorithm described in:  Meijster, Arnold, Jos BTM Roerdink,
    and Wim H. Hesselink. "A general algorithm for computing distance
    transforms in linear time." Mathematical Morphology and its applications
    to image and signal processing. Springer, Boston, MA, 2002. 331-340.

    The base mask raster represents the area to distance transform from as
    any pixel that is not 0 or nodata. It is computationally convenient to
    calculate the distance transform on the entire raster irrespective of
    nodata placement and thus produces a raster that will have distance
    transform values even in pixels that are nodata in the base.

    Args:
        base_region_raster_path_band (tuple): a tuple including file path to a
            raster and the band index to define the base region pixels. Any
            pixel  that is not 0 and nodata are considered to be part of the
            region.
        target_distance_raster_path (string): path to the target raster that
            is the exact euclidean distance transform from any pixel in the
            base raster that is not nodata and not 0. The units are in
            ``(pixel distance * sampling_distance)``.
        sampling_distance (tuple/list): an optional parameter used to scale
            the pixel distances when calculating the distance transform.
            Defaults to (1.0, 1.0). First element indicates the distance
            traveled in the x direction when changing a column index, and the
            second element in y when changing a row index. Both values must
            be > 0.
        working_dir (string): If not None, indicates where temporary files
            should be created during this run.
        raster_driver_creation_tuple (tuple): a tuple containing a GDAL driver
            name string as the first element and a GDAL creation options
            tuple/list as the second. Defaults to a GTiff driver tuple
            defined at geoprocessing.DEFAULT_GTIFF_CREATION_TUPLE_OPTIONS.

    Returns:
        None
    """
    working_raster_paths = {}
    for raster_prefix in ['region_mask_raster', 'g_raster']:
        with tempfile.NamedTemporaryFile(
                prefix=raster_prefix, suffix='.tif', delete=False,
                dir=working_dir) as tmp_file:
            working_raster_paths[raster_prefix] = tmp_file.name
    nodata = (get_raster_info(base_region_raster_path_band[0])['nodata'])[
        base_region_raster_path_band[1]-1]
    nodata_out = 255

    def mask_op(base_array):
        """Convert base_array to 1 if not 0 and nodata, 0 otherwise."""
        if nodata is not None:
            return ~numpy.isclose(base_array, nodata) & (base_array != 0)
        else:
            return base_array != 0

    if not isinstance(sampling_distance, (tuple, list)):
        raise ValueError(
            "`sampling_distance` should be a tuple/list, instead it's %s" % (
                type(sampling_distance)))

    sample_d_x, sample_d_y = sampling_distance
    if sample_d_x <= 0. or sample_d_y <= 0.:
        raise ValueError(
            "Sample distances must be > 0.0, instead got %s",
            sampling_distance)

    raster_calculator(
        [base_region_raster_path_band], mask_op,
        working_raster_paths['region_mask_raster'], gdal.GDT_Byte, nodata_out,
        calc_raster_stats=False,
        raster_driver_creation_tuple=raster_driver_creation_tuple)
    geoprocessing_core._distance_transform_edt(
        working_raster_paths['region_mask_raster'],
        working_raster_paths['g_raster'], sampling_distance[0],
        sampling_distance[1], target_distance_raster_path,
        raster_driver_creation_tuple)

    for path in working_raster_paths.values():
        try:
            os.remove(path)
        except OSError:
            LOGGER.warning("couldn't remove file %s", path)


def _next_regular(base):
    """Find the next regular number greater than or equal to base.

    Regular numbers are composites of the prime factors 2, 3, and 5.
    Also known as 5-smooth numbers or Hamming numbers, these are the optimal
    size for inputs to FFTPACK.

    This source was taken directly from scipy.signaltools and saves us from
    having to access a protected member in a library that could change in
    future releases:

    https://github.com/scipy/scipy/blob/v0.17.1/scipy/signal/signaltools.py#L211

    Args:
        base (int): a positive integer to start to find the next Hamming
            number.

    Returns:
        The next regular number greater than or equal to ``base``.

    """
    if base <= 6:
        return base

    # Quickly check if it's already a power of 2
    if not (base & (base-1)):
        return base

    match = float('inf')  # Anything found will be smaller
    p5 = 1
    while p5 < base:
        p35 = p5
        while p35 < base:
            # Ceiling integer division, avoiding conversion to float
            # (quotient = ceil(base / p35))
            quotient = -(-base // p35)

            # Quickly find next power of 2 >= quotient
            p2 = 2**((quotient - 1).bit_length())

            N = p2 * p35
            if N == base:
                return N
            elif N < match:
                match = N
            p35 *= 3
            if p35 == base:
                return p35
        if p35 < match:
            match = p35
        p5 *= 5
        if p5 == base:
            return p5
    if p5 < match:
        match = p5
    return match


def convolve_2d(
        signal_path_band, kernel_path_band, target_path,
        ignore_nodata_and_edges=False, mask_nodata=True,
        normalize_kernel=False, target_datatype=gdal.GDT_Float64,
        target_nodata=None, working_dir=None, set_tol_to_zero=1e-8,
        max_timeout=_MAX_TIMEOUT,
        raster_driver_creation_tuple=DEFAULT_GTIFF_CREATION_TUPLE_OPTIONS):
    """Convolve 2D kernel over 2D signal.

    Convolves the raster in ``kernel_path_band`` over ``signal_path_band``.
    Nodata values are treated as 0.0 during the convolution and masked to
    nodata for the output result where ``signal_path`` has nodata.

    Args:
        signal_path_band (tuple): a 2 tuple of the form
            (filepath to signal raster, band index).
        kernel_path_band (tuple): a 2 tuple of the form
            (filepath to kernel raster, band index), all pixel values should
            be valid -- output is not well defined if the kernel raster has
            nodata values.
        target_path (string): filepath to target raster that's the convolution
            of signal with kernel.  Output will be a single band raster of
            same size and projection as ``signal_path_band``. Any nodata pixels
            that align with ``signal_path_band`` will be set to nodata.
        ignore_nodata_and_edges (boolean): If true, any pixels that are equal
            to ``signal_path_band``'s nodata value or signal pixels where the
            kernel extends beyond the edge of the raster are not included when
            averaging the convolution filter. This has the effect of
            "spreading" the result as though nodata and edges beyond the
            bounds of the raster are 0s. If set to false this tends to "pull"
            the signal away from nodata holes or raster edges. Set this value
            to ``True`` to avoid distortions signal values near edges for
            large integrating kernels.
                It can be useful to set this value to ``True`` to fill
            nodata holes through distance weighted averaging. In this case
            ``mask_nodata`` must be set to ``False`` so the result does not
            mask out these areas which are filled in. When using this
            technique be careful of cases where the kernel does not extend
            over any areas except nodata holes, in this case the resulting
            values in these areas will be nonsensical numbers, perhaps
            numerical infinity or NaNs.
        normalize_kernel (boolean): If true, the result is divided by the
            sum of the kernel.
        mask_nodata (boolean): If true, ``target_path`` raster's output is
            nodata where ``signal_path_band``'s pixels were nodata. Note that
            setting ``ignore_nodata_and_edges`` to ``True`` while setting
            ``mask_nodata`` to ``False`` can allow for a technique involving
            distance weighted averaging to define areas that would otherwise
            be nodata. Be careful in cases where the kernel does not
            extend over any valid non-nodata area since the result can be
            numerical infinity or NaNs.
        target_datatype (GDAL type): a GDAL raster type to set the output
            raster type to, as well as the type to calculate the convolution
            in.  Defaults to GDT_Float64.  Note signed byte is not
            supported.
        target_nodata (int/float): nodata value to set on output raster.
            If ``target_datatype`` is not gdal.GDT_Float64, this value must
            be set.  Otherwise defaults to the minimum value of a float32.
        raster_creation_options (sequence): an argument list that will be
            passed to the GTiff driver for creating ``target_path``.  Useful
            for blocksizes, compression, and more.
        working_dir (string): If not None, indicates where temporary files
            should be created during this run.
        set_tol_to_zero (float): any value within +- this from 0.0 will get
            set to 0.0. This is to handle numerical roundoff errors that
            sometimes result in "numerical zero", such as -1.782e-18 that
            cannot be tolerated by users of this function. If `None` no
            adjustment will be done to output values.
        max_timeout (float): maximum amount of time to wait for worker thread
            to terminate.
        raster_driver_creation_tuple (tuple): a tuple containing a GDAL driver
            name string as the first element and a GDAL creation options
            tuple/list as the second. Defaults to a GTiff driver tuple
            defined at geoprocessing.DEFAULT_GTIFF_CREATION_TUPLE_OPTIONS.

    Returns:
        ``None``

    Raises:
        ValueError
            if ``ignore_nodata_and_edges`` is ``True`` and ``mask_nodata``
            is ``False``

    """
    if target_datatype is not gdal.GDT_Float64 and target_nodata is None:
        raise ValueError(
            "`target_datatype` is set, but `target_nodata` is None. "
            "`target_nodata` must be set if `target_datatype` is not "
            "`gdal.GDT_Float64`.  `target_nodata` is set to None.")

    if ignore_nodata_and_edges and not mask_nodata:
        LOGGER.debug(
            'ignore_nodata_and_edges is True while mask_nodata is False -- '
            'this can yield a nonsensical result in areas where the kernel '
            'touches only nodata values.')

    bad_raster_path_list = []
    for raster_id, raster_path_band in [
            ('signal', signal_path_band), ('kernel', kernel_path_band)]:
        if (not _is_raster_path_band_formatted(raster_path_band)):
            bad_raster_path_list.append((raster_id, raster_path_band))
    if bad_raster_path_list:
        raise ValueError(
            "Expected raster path band sequences for the following arguments "
            f"but instead got: {bad_raster_path_list}")

    # The nodata value is reset to a different value at the end of this
    # function. Here 0 is chosen as a default value since data are
    # incrementally added to the raster
    new_raster_from_base(
        signal_path_band[0], target_path, target_datatype, [0],
        raster_driver_creation_tuple=raster_driver_creation_tuple)

    signal_raster_info = get_raster_info(signal_path_band[0])
    kernel_raster_info = get_raster_info(kernel_path_band[0])

    n_cols_signal, n_rows_signal = signal_raster_info['raster_size']
    n_cols_kernel, n_rows_kernel = kernel_raster_info['raster_size']
    s_path_band = signal_path_band
    k_path_band = kernel_path_band
    s_nodata = signal_raster_info['nodata'][0]

    # we need the original signal raster info because we want the output to
    # be clipped and NODATA masked to it
    signal_raster = gdal.OpenEx(signal_path_band[0], gdal.OF_RASTER)
    signal_band = signal_raster.GetRasterBand(signal_path_band[1])
    # getting the offset list before it's opened for updating
    target_offset_list = list(iterblocks((target_path, 1), offset_only=True))
    target_raster = gdal.OpenEx(target_path, gdal.OF_RASTER | gdal.GA_Update)
    target_band = target_raster.GetRasterBand(1)

    # if we're ignoring nodata, we need to make a parallel convolved signal
    # of the nodata mask
    if ignore_nodata_and_edges:
        raster_file, mask_raster_path = tempfile.mkstemp(
            suffix='.tif', prefix='convolved_mask',
            dir=os.path.dirname(target_path))
        os.close(raster_file)
        new_raster_from_base(
            signal_path_band[0], mask_raster_path, gdal.GDT_Float64,
            [0.0], raster_driver_creation_tuple=raster_driver_creation_tuple)
        mask_raster = gdal.OpenEx(
            mask_raster_path, gdal.GA_Update | gdal.OF_RASTER)
        mask_band = mask_raster.GetRasterBand(1)

    LOGGER.info('starting convolve')
    last_time = time.time()

    # calculate the kernel sum for normalization
    kernel_nodata = kernel_raster_info['nodata'][0]
    kernel_sum = 0.0
    for _, kernel_block in iterblocks(kernel_path_band):
        if kernel_nodata is not None and ignore_nodata_and_edges:
            kernel_block[numpy.isclose(kernel_block, kernel_nodata)] = 0.0
        kernel_sum += numpy.sum(kernel_block)

    # limit the size of the work queue since a large kernel / signal with small
    # block size can have a large memory impact when queuing offset lists.
    work_queue = queue.Queue(10)
    signal_offset_list = list(iterblocks(s_path_band, offset_only=True))
    kernel_offset_list = list(iterblocks(k_path_band, offset_only=True))
    n_blocks = len(signal_offset_list) * len(kernel_offset_list)

    LOGGER.debug('start fill work queue thread')

    def _fill_work_queue():
        """Asynchronously fill the work queue."""
        LOGGER.debug('fill work queue')
        for signal_offset in signal_offset_list:
            for kernel_offset in kernel_offset_list:
                work_queue.put((signal_offset, kernel_offset))
        work_queue.put(None)
        LOGGER.debug('work queue full')

    fill_work_queue_worker = threading.Thread(
        target=_fill_work_queue)
    fill_work_queue_worker.daemon = True
    fill_work_queue_worker.start()

    # limit the size of the write queue so we don't accidentally load a whole
    # array into memory
    LOGGER.debug('start worker thread')
    write_queue = queue.Queue(10)
    worker = threading.Thread(
        target=_convolve_2d_worker,
        args=(
            signal_path_band, kernel_path_band,
            ignore_nodata_and_edges, normalize_kernel,
            set_tol_to_zero, work_queue, write_queue))
    worker.daemon = True
    worker.start()

    n_blocks_processed = 0
    LOGGER.info(f'{n_blocks} sent to workers, wait for worker results')
    while True:
        write_payload = write_queue.get()
        if write_payload:
            (index_dict, result, mask_result,
             left_index_raster, right_index_raster,
             top_index_raster, bottom_index_raster,
             left_index_result, right_index_result,
             top_index_result, bottom_index_result) = write_payload
        else:
            worker.join(max_timeout)
            break

        output_array = numpy.empty(
            (index_dict['win_ysize'], index_dict['win_xsize']),
            dtype=numpy.float32)

        # the inital data value in target_band is 0 because that is the
        # temporary nodata selected so that manual resetting of initial
        # data values weren't necessary. at the end of this function the
        # target nodata value is set to `target_nodata`.
        current_output = target_band.ReadAsArray(**index_dict)

        # read the signal block so we know where the nodata are
        potential_nodata_signal_array = signal_band.ReadAsArray(**index_dict)

        valid_mask = numpy.ones(
            potential_nodata_signal_array.shape, dtype=bool)

        # guard against a None nodata value
        if s_nodata is not None and mask_nodata:
            valid_mask[:] = (
                ~numpy.isclose(potential_nodata_signal_array, s_nodata))
        output_array[:] = target_nodata
        output_array[valid_mask] = (
            (result[top_index_result:bottom_index_result,
                    left_index_result:right_index_result])[valid_mask] +
            current_output[valid_mask])
        target_band.WriteArray(
            output_array, xoff=index_dict['xoff'],
            yoff=index_dict['yoff'])

        if ignore_nodata_and_edges:
            # we'll need to save off the mask convolution so we can divide
            # it in total later
            current_mask = mask_band.ReadAsArray(**index_dict)

            output_array[valid_mask] = (
                (mask_result[
                    top_index_result:bottom_index_result,
                    left_index_result:right_index_result])[valid_mask] +
                current_mask[valid_mask])
            mask_band.WriteArray(
                output_array, xoff=index_dict['xoff'],
                yoff=index_dict['yoff'])

        n_blocks_processed += 1
        last_time = _invoke_timed_callback(
            last_time, lambda: LOGGER.info(
                "convolution worker approximately %.1f%% complete on %s",
                100.0 * float(n_blocks_processed) / (n_blocks),
                os.path.basename(target_path)),
            _LOGGING_PERIOD)

    LOGGER.info(
        f"convolution worker 100.0% complete on "
        f"{os.path.basename(target_path)}")

    target_band.FlushCache()
    if ignore_nodata_and_edges:
        signal_nodata = get_raster_info(signal_path_band[0])['nodata'][
            signal_path_band[1]-1]
        LOGGER.info(
            "need to normalize result so nodata values are not included")
        mask_pixels_processed = 0
        mask_band.FlushCache()
        for target_offset_data in target_offset_list:
            target_block = target_band.ReadAsArray(
                **target_offset_data).astype(numpy.float64)
            signal_block = signal_band.ReadAsArray(**target_offset_data)
            mask_block = mask_band.ReadAsArray(**target_offset_data)
            if mask_nodata and signal_nodata is not None:
                valid_mask = ~numpy.isclose(signal_block, signal_nodata)
            else:
                valid_mask = numpy.ones(target_block.shape, dtype=numpy.bool)
            valid_mask &= (mask_block > 0)
            # divide the target_band by the mask_band
            target_block[valid_mask] /= mask_block[valid_mask].astype(
                numpy.float64)

            # scale by kernel sum if necessary since mask division will
            # automatically normalize kernel
            if not normalize_kernel:
                target_block[valid_mask] *= kernel_sum

            target_band.WriteArray(
                target_block, xoff=target_offset_data['xoff'],
                yoff=target_offset_data['yoff'])

            mask_pixels_processed += target_block.size
            last_time = _invoke_timed_callback(
                last_time, lambda: LOGGER.info(
                    "convolution nodata normalizer approximately %.1f%% "
                    "complete on %s", 100.0 * float(mask_pixels_processed) / (
                        n_cols_signal * n_rows_signal),
                    os.path.basename(target_path)),
                _LOGGING_PERIOD)

        mask_raster = None
        mask_band = None
        os.remove(mask_raster_path)
        LOGGER.info(
            f"convolution nodata normalize 100.0% complete on "
            f"{os.path.basename(target_path)}")

    # set the nodata value from 0 to a reasonable value for the result
    if target_nodata is None:
        target_band.DeleteNoDataValue()
    else:
        target_band.SetNoDataValue(target_nodata)

    target_band = None
    target_raster = None


def iterblocks(
        raster_path_band, largest_block=_LARGEST_ITERBLOCK,
        offset_only=False):
    """Iterate across all the memory blocks in the input raster.

    Result is a generator of block location information and numpy arrays.

    This is especially useful when a single value needs to be derived from the
    pixel values in a raster, such as the sum total of all pixel values, or
    a sequence of unique raster values.  In such cases, ``raster_local_op``
    is overkill, since it writes out a raster.

    As a generator, this can be combined multiple times with itertools.izip()
    to iterate 'simultaneously' over multiple rasters, though the user should
    be careful to do so only with prealigned rasters.

    Args:
        raster_path_band (tuple): a path/band index tuple to indicate
            which raster band iterblocks should iterate over.
        largest_block (int): Attempts to iterate over raster blocks with
            this many elements.  Useful in cases where the blocksize is
            relatively small, memory is available, and the function call
            overhead dominates the iteration.  Defaults to 2**20.  A value of
            anything less than the original blocksize of the raster will
            result in blocksizes equal to the original size.
        offset_only (boolean): defaults to False, if True ``iterblocks`` only
            returns offset dictionary and doesn't read any binary data from
            the raster.  This can be useful when iterating over writing to
            an output.

    Yields:
        If ``offset_only`` is false, on each iteration, a tuple containing a
        dict of block data and a 2-dimensional numpy array are
        yielded. The dict of block data has these attributes:

        * ``data['xoff']`` - The X offset of the upper-left-hand corner of the
          block.
        * ``data['yoff']`` - The Y offset of the upper-left-hand corner of the
          block.
        * ``data['win_xsize']`` - The width of the block.
        * ``data['win_ysize']`` - The height of the block.

        If ``offset_only`` is True, the function returns only the block offset
        data and does not attempt to read binary data from the raster.

    """
    if not _is_raster_path_band_formatted(raster_path_band):
        raise ValueError(
            "`raster_path_band` not formatted as expected.  Expects "
            "(path, band_index), received %s" % repr(raster_path_band))
    raster = gdal.OpenEx(raster_path_band[0], gdal.OF_RASTER)
    if raster is None:
        raise ValueError(
            "Raster at %s could not be opened." % raster_path_band[0])
    band = raster.GetRasterBand(raster_path_band[1])
    block = band.GetBlockSize()
    cols_per_block = block[0]
    rows_per_block = block[1]

    n_cols = raster.RasterXSize
    n_rows = raster.RasterYSize

    block_area = cols_per_block * rows_per_block
    # try to make block wider
    if int(largest_block / block_area) > 0:
        width_factor = int(largest_block / block_area)
        cols_per_block *= width_factor
        if cols_per_block > n_cols:
            cols_per_block = n_cols
        block_area = cols_per_block * rows_per_block
    # try to make block taller
    if int(largest_block / block_area) > 0:
        height_factor = int(largest_block / block_area)
        rows_per_block *= height_factor
        if rows_per_block > n_rows:
            rows_per_block = n_rows

    n_col_blocks = int(math.ceil(n_cols / float(cols_per_block)))
    n_row_blocks = int(math.ceil(n_rows / float(rows_per_block)))

    for row_block_index in range(n_row_blocks):
        row_offset = row_block_index * rows_per_block
        row_block_width = n_rows - row_offset
        if row_block_width > rows_per_block:
            row_block_width = rows_per_block
        for col_block_index in range(n_col_blocks):
            col_offset = col_block_index * cols_per_block
            col_block_width = n_cols - col_offset
            if col_block_width > cols_per_block:
                col_block_width = cols_per_block

            offset_dict = {
                'xoff': col_offset,
                'yoff': row_offset,
                'win_xsize': col_block_width,
                'win_ysize': row_block_width,
            }
            if offset_only:
                yield offset_dict
            else:
                yield (offset_dict, band.ReadAsArray(**offset_dict))

    band = None
    raster = None


def transform_bounding_box(
        bounding_box, base_projection_wkt, target_projection_wkt,
        edge_samples=11,
        osr_axis_mapping_strategy=DEFAULT_OSR_AXIS_MAPPING_STRATEGY):
    """Transform input bounding box to output projection.

    This transform accounts for the fact that the reprojected square bounding
    box might be warped in the new coordinate system.  To account for this,
    the function samples points along the original bounding box edges and
    attempts to make the largest bounding box around any transformed point
    on the edge whether corners or warped edges.

    Args:
        bounding_box (sequence): a sequence of 4 coordinates in ``base_epsg``
            coordinate system describing the bound in the order
            [xmin, ymin, xmax, ymax].
        base_projection_wkt (string): the spatial reference of the input
            coordinate system in Well Known Text.
        target_projection_wkt (string): the spatial reference of the desired
            output coordinate system in Well Known Text.
        edge_samples (int): the number of interpolated points along each
            bounding box edge to sample along. A value of 2 will sample just
            the corners while a value of 3 will also sample the corners and
            the midpoint.
        osr_axis_mapping_strategy (int): OSR axis mapping strategy for
            ``SpatialReference`` objects. Defaults to
            ``geoprocessing.DEFAULT_OSR_AXIS_MAPPING_STRATEGY``. This parameter
            should not be changed unless you know what you are doing.

    Returns:
        A list of the form [xmin, ymin, xmax, ymax] that describes the largest
        fitting bounding box around the original warped bounding box in
        ``new_epsg`` coordinate system.

    """
    base_ref = osr.SpatialReference()
    base_ref.ImportFromWkt(base_projection_wkt)

    target_ref = osr.SpatialReference()
    target_ref.ImportFromWkt(target_projection_wkt)

    base_ref.SetAxisMappingStrategy(osr_axis_mapping_strategy)
    target_ref.SetAxisMappingStrategy(osr_axis_mapping_strategy)

    # Create a coordinate transformation
    transformer = osr.CreateCoordinateTransformation(base_ref, target_ref)

    def _transform_point(point):
        """Transform an (x,y) point tuple from base_ref to target_ref."""
        trans_x, trans_y, _ = (transformer.TransformPoint(*point))
        return (trans_x, trans_y)

    # The following list comprehension iterates over each edge of the bounding
    # box, divides each edge into ``edge_samples`` number of points, then
    # reduces that list to an appropriate ``bounding_fn`` given the edge.
    # For example the left edge needs to be the minimum x coordinate so
    # we generate ``edge_samples` number of points between the upper left and
    # lower left point, transform them all to the new coordinate system
    # then get the minimum x coordinate "min(p[0] ...)" of the batch.
    # points are numbered from 0 starting upper right as follows:
    # 0--3
    # |  |
    # 1--2
    p_0 = numpy.array((bounding_box[0], bounding_box[3]))
    p_1 = numpy.array((bounding_box[0], bounding_box[1]))
    p_2 = numpy.array((bounding_box[2], bounding_box[1]))
    p_3 = numpy.array((bounding_box[2], bounding_box[3]))
    raw_bounding_box = [
        bounding_fn(
            [_transform_point(
                p_a * v + p_b * (1 - v)) for v in numpy.linspace(
                    0, 1, edge_samples)])
        for p_a, p_b, bounding_fn in [
            (p_0, p_1, lambda p_list: min([p[0] for p in p_list])),
            (p_1, p_2, lambda p_list: min([p[1] for p in p_list])),
            (p_2, p_3, lambda p_list: max([p[0] for p in p_list])),
            (p_3, p_0, lambda p_list: max([p[1] for p in p_list]))]]

    # sometimes a transform will be so tight that a sampling around it may
    # flip the coordinate system. This flips it back. I found this when
    # transforming the bounding box of Gibraltar in a utm coordinate system
    # to lat/lng.
    minx, maxx = sorted([raw_bounding_box[0], raw_bounding_box[2]])
    miny, maxy = sorted([raw_bounding_box[1], raw_bounding_box[3]])
    transformed_bounding_box = [minx, miny, maxx, maxy]
    return transformed_bounding_box


def merge_rasters(
        raster_path_list, target_path, bounding_box=None, target_nodata=None,
        raster_driver_creation_tuple=DEFAULT_GTIFF_CREATION_TUPLE_OPTIONS):
    """Merge the given rasters into a single raster.

    This operation creates a mosaic of the rasters in ``raster_path_list``.
    The result is a raster of the size of the union of the bounding box of
    the inputs where the contents of each raster's bands are copied into the
    correct georeferenced target's bands.

    Note the input rasters must be in the same projection, same pixel size,
    same number of bands, and same datatype. If any of these are not true,
    the operation raises a ValueError with an appropriate error message.

    Args:
        raster_path_list (sequence): list of file paths to rasters
        target_path (string): path to the geotiff file that will be created
            by this operation.
        bounding_box (sequence): if not None, clip target path to be within
            these bounds. Format is [minx,miny,maxx,maxy]
        target_nodata (float): if not None, set the target raster's nodata
            value to this. Otherwise use the shared nodata value in the
            ``raster_path_list``. It is an error if different rasters in
            ``raster_path_list`` have different nodata values and
            ``target_nodata`` is None.
        raster_driver_creation_tuple (tuple): a tuple containing a GDAL driver
            name string as the first element and a GDAL creation options
            tuple/list as the second. Defaults to a GTiff driver tuple
            defined at geoprocessing.DEFAULT_GTIFF_CREATION_TUPLE_OPTIONS.

    Returns:
        None
    """
    raster_info_list = [
        get_raster_info(path) for path in raster_path_list]
    pixel_size_set = set([
        x['pixel_size'] for x in raster_info_list])
    if len(pixel_size_set) != 1:
        raise ValueError(
            "Pixel sizes of all rasters are not the same. "
            "Here's the sizes: %s" % str([
                (path, x['pixel_size']) for path, x in zip(
                    raster_path_list, raster_info_list)]))
    n_bands_set = set([x['n_bands'] for x in raster_info_list])
    if len(n_bands_set) != 1:
        raise ValueError(
            "Number of bands per raster are not the same. "
            "Here's the band counts: %s" % str([
                (path, x['n_bands']) for path, x in zip(
                    raster_path_list, raster_info_list)]))

    datatype_set = set([x['datatype'] for x in raster_info_list])
    if len(datatype_set) != 1:
        raise ValueError(
            "Rasters have different datatypes. "
            "Here's the datatypes: %s" % str([
                (path, x['datatype']) for path, x in zip(
                    raster_path_list, raster_info_list)]))

    if target_nodata is None:
        nodata_set = set([x['nodata'][0] for x in raster_info_list])
        if len(nodata_set) != 1:
            raise ValueError(
                "Nodata per raster are not the same. "
                "Path and nodata values: %s" % str([
                    (path, x['nodata']) for path, x in zip(
                        raster_path_list, raster_info_list)]))

    projection_set = set([x['projection_wkt'] for x in raster_info_list])
    if len(projection_set) != 1:
        raise ValueError(
            "Projections are not identical. Here's the projections: %s" % str(
                [(path, x['projection_wkt']) for path, x in zip(
                    raster_path_list, raster_info_list)]))

    pixeltype_set = set()
    for path in raster_path_list:
        raster = gdal.OpenEx(path, gdal.OF_RASTER)
        band = raster.GetRasterBand(1)
        metadata = band.GetMetadata('IMAGE_STRUCTURE')
        band = None
        if 'PIXELTYPE' in metadata:
            pixeltype_set.add('PIXELTYPE=' + metadata['PIXELTYPE'])
        else:
            pixeltype_set.add(None)
    if len(pixeltype_set) != 1:
        raise ValueError(
            "PIXELTYPE different between rasters."
            "Here is the set of types (should only have 1): %s" % str(
                pixeltype_set))

    bounding_box_list = [x['bounding_box'] for x in raster_info_list]
    target_bounding_box = merge_bounding_box_list(bounding_box_list, 'union')
    if bounding_box is not None:
        LOGGER.debug("target bounding_box %s", target_bounding_box)
        target_bounding_box = merge_bounding_box_list(
            [target_bounding_box, bounding_box], 'intersection')
        LOGGER.debug("bounding_box %s", bounding_box)
        LOGGER.debug("merged target bounding_box %s", target_bounding_box)

    driver = gdal.GetDriverByName(raster_driver_creation_tuple[0])
    target_pixel_size = pixel_size_set.pop()
    n_cols = int(math.ceil(abs(
        (target_bounding_box[2]-target_bounding_box[0]) /
        target_pixel_size[0])))
    n_rows = int(math.ceil(abs(
        (target_bounding_box[3]-target_bounding_box[1]) /
        target_pixel_size[1])))

    target_geotransform = [
        target_bounding_box[0], target_pixel_size[0], 0,
        target_bounding_box[1], 0, target_pixel_size[1]]

    # I haven't been able to get the geotransform to ever have a negative x
    # or positive y, but there's nothing in the spec that would restrict it
    # so we still test here.
    if target_pixel_size[0] < 0:
        target_geotransform[0] = target_bounding_box[2]
    if target_pixel_size[1] < 0:
        target_geotransform[3] = target_bounding_box[3]

    # there's only one element in the sets so okay to pop right in the call,
    # we won't need it after anyway
    n_bands = n_bands_set.pop()
    target_raster = driver.Create(
        target_path, n_cols, n_rows, n_bands,
        datatype_set.pop(), options=raster_driver_creation_tuple[1])
    target_raster.SetProjection(raster.GetProjection())
    target_raster.SetGeoTransform(target_geotransform)
    if target_nodata is None:
        nodata = nodata_set.pop()
    else:
        nodata = target_nodata
    # consider what to do if rasters have nodata defined, but do not fill
    # up the mosaic.
    if nodata is not None:
        # geotiffs only have 1 nodata value set through the band
        target_raster.GetRasterBand(1).SetNoDataValue(nodata)
        for band_index in range(n_bands):
            target_raster.GetRasterBand(band_index+1).Fill(nodata)
    target_band_list = [
        target_raster.GetRasterBand(band_index) for band_index in range(
            1, n_bands+1)]

    # the raster was left over from checking pixel types, remove it after
    raster = None

    for raster_info, raster_path in zip(raster_info_list, raster_path_list):
        # figure out where raster_path starts w/r/t target_raster
        raster_start_x = int((
            raster_info['geotransform'][0] -
            target_geotransform[0]) / target_pixel_size[0])
        raster_start_y = int((
            raster_info['geotransform'][3] -
            target_geotransform[3]) / target_pixel_size[1])
        for band_offset in range(n_bands):
            for offset_info, data_block in iterblocks(
                    (raster_path, band_offset+1)):
                # its possible the block reads in coverage that is outside the
                # target bounds entirely. nothing to do but skip
                if offset_info['yoff'] + raster_start_y > n_rows:
                    continue
                if offset_info['xoff'] + raster_start_x > n_cols:
                    continue
                if (offset_info['xoff'] + raster_start_x +
                        offset_info['win_xsize'] < 0):
                    continue
                if (offset_info['yoff'] + raster_start_y +
                        offset_info['win_ysize'] < 0):
                    continue

                # invariant: the window described in ``offset_info``
                # intersects with the target raster.

                # check to see if window hangs off the left/top part of raster
                # and determine how far to adjust down
                x_clip_min = 0
                if raster_start_x + offset_info['xoff'] < 0:
                    x_clip_min = abs(raster_start_x + offset_info['xoff'])
                y_clip_min = 0
                if raster_start_y + offset_info['yoff'] < 0:
                    y_clip_min = abs(raster_start_y + offset_info['yoff'])
                x_clip_max = 0

                # check if window hangs off right/bottom part of target raster
                if (offset_info['xoff'] + raster_start_x +
                        offset_info['win_xsize'] >= n_cols):
                    x_clip_max = (
                        offset_info['xoff'] + raster_start_x +
                        offset_info['win_xsize'] - n_cols)
                y_clip_max = 0

                if (offset_info['yoff'] + raster_start_y +
                        offset_info['win_ysize'] >= n_rows):
                    y_clip_max = (
                        offset_info['yoff'] + raster_start_y +
                        offset_info['win_ysize'] - n_rows)

                target_band_list[band_offset].WriteArray(
                    data_block[
                        y_clip_min:offset_info['win_ysize']-y_clip_max,
                        x_clip_min:offset_info['win_xsize']-x_clip_max],
                    xoff=offset_info['xoff']+raster_start_x+x_clip_min,
                    yoff=offset_info['yoff']+raster_start_y+y_clip_min)

    del target_band_list[:]
    target_raster = None


def mask_raster(
        base_raster_path_band, mask_vector_path, target_mask_raster_path,
        mask_layer_id=0, target_mask_value=None, working_dir=None,
        all_touched=False, where_clause=None,
        raster_driver_creation_tuple=DEFAULT_GTIFF_CREATION_TUPLE_OPTIONS):
    """Mask a raster band with a given vector.

    Args:
        base_raster_path_band (tuple): a (path, band number) tuple indicating
            the data to mask.
        mask_vector_path (path): path to a vector that will be used to mask
            anything outside of the polygon that overlaps with
            ``base_raster_path_band`` to ``target_mask_value`` if defined or
            else ``base_raster_path_band``'s nodata value.
        target_mask_raster_path (str): path to desired target raster that
            is a copy of ``base_raster_path_band`` except any pixels that do
            not intersect with ``mask_vector_path`` are set to
            ``target_mask_value`` or ``base_raster_path_band``'s nodata value
            if ``target_mask_value`` is None.
        mask_layer_id (str/int): an index or name to identify the mask
            geometry layer in ``mask_vector_path``, default is 0.
        target_mask_value (numeric): If not None, this value is written to
            any pixel in ``base_raster_path_band`` that does not intersect
            with ``mask_vector_path``. Otherwise the nodata value of
            ``base_raster_path_band`` is used.
        working_dir (str): this is a path to a directory that can be used to
            hold temporary files required to complete this operation.
        all_touched (bool): if False, a pixel is only masked if its centroid
            intersects with the mask. If True a pixel is masked if any point
            of the pixel intersects the polygon mask.
        where_clause (str): (optional) if not None, it is an SQL compatible
            where clause that can be used to filter the features that are used
            to mask the base raster.
        raster_driver_creation_tuple (tuple): a tuple containing a GDAL driver
            name string as the first element and a GDAL creation options
            tuple/list as the second. Defaults to a GTiff driver tuple
            defined at geoprocessing.DEFAULT_GTIFF_CREATION_TUPLE_OPTIONS.

    Returns:
        None
    """
    with tempfile.NamedTemporaryFile(
            prefix='mask_raster', delete=False, suffix='.tif',
            dir=working_dir) as mask_raster_file:
        mask_raster_path = mask_raster_file.name

    new_raster_from_base(
        base_raster_path_band[0], mask_raster_path, gdal.GDT_Byte, [255],
        fill_value_list=[0],
        raster_driver_creation_tuple=raster_driver_creation_tuple)

    base_raster_info = get_raster_info(base_raster_path_band[0])

    rasterize(
        mask_vector_path, mask_raster_path, burn_values=[1],
        layer_id=mask_layer_id,
        option_list=[('ALL_TOUCHED=%s' % all_touched).upper()],
        where_clause=where_clause)

    base_nodata = base_raster_info['nodata'][base_raster_path_band[1]-1]

    if target_mask_value is None:
        mask_value = base_nodata
        if mask_value is None:
            LOGGER.warning(
                "No mask value was passed and target nodata is undefined, "
                "defaulting to 0 as the target mask value.")
            mask_value = 0
    else:
        mask_value = target_mask_value

    def mask_op(base_array, mask_array):
        result = numpy.copy(base_array)
        result[mask_array == 0] = mask_value
        return result

    raster_calculator(
        [base_raster_path_band, (mask_raster_path, 1)], mask_op,
        target_mask_raster_path, base_raster_info['datatype'], base_nodata,
        raster_driver_creation_tuple=raster_driver_creation_tuple)

    os.remove(mask_raster_path)


def _invoke_timed_callback(
        reference_time, callback_lambda, callback_period):
    """Invoke callback if a certain amount of time has passed.

    This is a convenience function to standardize update callbacks from the
    module.

    Args:
        reference_time (float): time to base ``callback_period`` length from.
        callback_lambda (lambda): function to invoke if difference between
            current time and ``reference_time`` has exceeded
            ``callback_period``.
        callback_period (float): time in seconds to pass until
            ``callback_lambda`` is invoked.

    Returns:
        ``reference_time`` if ``callback_lambda`` not invoked, otherwise the
        time when ``callback_lambda`` was invoked.

    """
    current_time = time.time()
    if current_time - reference_time > callback_period:
        callback_lambda()
        return current_time
    return reference_time


def _gdal_to_numpy_type(band):
    """Calculate the equivalent numpy datatype from a GDAL raster band type.

    This function doesn't handle complex or unknown types.  If they are
    passed in, this function will raise a ValueError.

    Args:
        band (gdal.Band): GDAL Band

    Returns:
        numpy_datatype (numpy.dtype): equivalent of band.DataType

    """
    # doesn't include GDT_Byte because that's a special case
    base_gdal_type_to_numpy = {
        gdal.GDT_Int16: numpy.int16,
        gdal.GDT_Int32: numpy.int32,
        gdal.GDT_UInt16: numpy.uint16,
        gdal.GDT_UInt32: numpy.uint32,
        gdal.GDT_Float32: numpy.float32,
        gdal.GDT_Float64: numpy.float64,
    }

    if band.DataType in base_gdal_type_to_numpy:
        return base_gdal_type_to_numpy[band.DataType]

    if band.DataType != gdal.GDT_Byte:
        raise ValueError("Unsupported DataType: %s" % str(band.DataType))

    # band must be GDT_Byte type, check if it is signed/unsigned
    metadata = band.GetMetadata('IMAGE_STRUCTURE')
    if 'PIXELTYPE' in metadata and metadata['PIXELTYPE'] == 'SIGNEDBYTE':
        return numpy.int8
    return numpy.uint8


def merge_bounding_box_list(bounding_box_list, bounding_box_mode):
    """Create a single bounding box by union or intersection of the list.

    Args:
        bounding_box_list (sequence): a sequence of bounding box coordinates
            in the order [minx, miny, maxx, maxy].
        mode (string): either ``'union'`` or ``'intersection'`` for the
            corresponding reduction mode.

    Returns:
        A four tuple bounding box that is the union or intersection of the
        input bounding boxes.

    Raises:
        ValueError
            if the bounding boxes in ``bounding_box_list`` do not
            intersect if the ``bounding_box_mode`` is 'intersection'.

    """
    def _merge_bounding_boxes(bb1, bb2, mode):
        """Merge two bounding boxes through union or intersection.

        Args:
            bb1, bb2 (sequence): sequence of float representing bounding box
                in the form bb=[minx,miny,maxx,maxy]
            mode (string); one of 'union' or 'intersection'

        Returns:
            Reduced bounding box of bb1/bb2 depending on mode.

        """
        def _less_than_or_equal(x_val, y_val):
            return x_val if x_val <= y_val else y_val

        def _greater_than(x_val, y_val):
            return x_val if x_val > y_val else y_val

        if mode == "union":
            comparison_ops = [
                _less_than_or_equal, _less_than_or_equal,
                _greater_than, _greater_than]
        if mode == "intersection":
            comparison_ops = [
                _greater_than, _greater_than,
                _less_than_or_equal, _less_than_or_equal]

        bb_out = [op(x, y) for op, x, y in zip(comparison_ops, bb1, bb2)]
        return bb_out

    result_bb = functools.reduce(
        functools.partial(_merge_bounding_boxes, mode=bounding_box_mode),
        bounding_box_list)
    if result_bb[0] > result_bb[2] or result_bb[1] > result_bb[3]:
        raise ValueError(
            "Bounding boxes do not intersect. Base list: %s mode: %s "
            " result: %s" % (bounding_box_list, bounding_box_mode, result_bb))
    return result_bb


def get_gis_type(path):
    """Calculate the GIS type of the file located at ``path``.

    Args:
        path (str): path to a file on disk.


    Returns:
        A bitwise OR of all GIS types that PyGeoprocessing models, currently
        this is ``pygeoprocessing.UNKNOWN_TYPE``,
        ``pygeoprocessing.RASTER_TYPE``, or ``pygeoprocessing.VECTOR_TYPE``.

    """
    if not os.path.exists(path):
        raise ValueError("%s does not exist", path)
    from pygeoprocessing import UNKNOWN_TYPE
    gis_type = UNKNOWN_TYPE
    gis_raster = gdal.OpenEx(path, gdal.OF_RASTER)
    if gis_raster is not None:
        from pygeoprocessing import RASTER_TYPE
        gis_type |= RASTER_TYPE
        gis_raster = None
    gis_vector = gdal.OpenEx(path, gdal.OF_VECTOR)
    if gis_vector is not None:
        from pygeoprocessing import VECTOR_TYPE
        gis_type |= VECTOR_TYPE
    return gis_type


def _make_logger_callback(message):
    """Build a timed logger callback that prints ``message`` replaced.

    Args:
        message (string): a string that expects 2 placement %% variables,
            first for % complete from ``df_complete``, second from
            ``p_progress_arg[0]``.

    Returns:
        Function with signature:
            logger_callback(df_complete, psz_message, p_progress_arg)

    """
    def logger_callback(df_complete, _, p_progress_arg):
        """Argument names come from the GDAL API for callbacks."""
        try:
            current_time = time.time()
            if ((current_time - logger_callback.last_time) > 5.0 or
                    (df_complete == 1.0 and
                     logger_callback.total_time >= 5.0)):
                # In some multiprocess applications I was encountering a
                # ``p_progress_arg`` of None. This is unexpected and I suspect
                # was an issue for some kind of GDAL race condition. So I'm
                # guarding against it here and reporting an appropriate log
                # if it occurs.
                if p_progress_arg:
                    LOGGER.info(message, df_complete * 100, p_progress_arg[0])
                else:
                    LOGGER.info(message, df_complete * 100, '')
                logger_callback.last_time = current_time
                logger_callback.total_time += current_time
        except AttributeError:
            logger_callback.last_time = time.time()
            logger_callback.total_time = 0.0
        except Exception:
            LOGGER.exception("Unhandled error occurred while logging "
                             "progress.  df_complete: %s, p_progress_arg: %s",
                             df_complete, p_progress_arg)

    return logger_callback


def _is_raster_path_band_formatted(raster_path_band):
    """Return true if raster path band is a (str, int) tuple/list."""
    if not isinstance(raster_path_band, (list, tuple)):
        return False
    elif len(raster_path_band) != 2:
        return False
    elif not isinstance(raster_path_band[0], str):
        return False
    elif not isinstance(raster_path_band[1], int):
        return False
    else:
        return True


def _convolve_2d_worker(
        signal_path_band, kernel_path_band,
        ignore_nodata, normalize_kernel, set_tol_to_zero,
        work_queue, write_queue):
    """Worker function to be used by ``convolve_2d``.

    Args:
        signal_path_band (tuple): a 2 tuple of the form
            (filepath to signal raster, band index).
        kernel_path_band (tuple): a 2 tuple of the form
            (filepath to kernel raster, band index).
        ignore_nodata (boolean): If true, any pixels that are equal to
            ``signal_path_band``'s nodata value are not included when
            averaging the convolution filter.
        normalize_kernel (boolean): If true, the result is divided by the
            sum of the kernel.
        set_tol_to_zero (float): Value to test close to to determine if values
            are zero, and if so, set to zero.
        work_queue (Queue): will contain (signal_offset, kernel_offset)
            tuples that can be used to read raster blocks directly using
            GDAL ReadAsArray(**offset). Indicates the block to operate on.
        write_queue (Queue): mechanism to pass result back to the writer
            contains a (index_dict, result, mask_result,
                 left_index_raster, right_index_raster,
                 top_index_raster, bottom_index_raster,
                 left_index_result, right_index_result,
                 top_index_result, bottom_index_result) tuple that's used
            for writing and masking.

    Returns:
        None
    """
    signal_raster = gdal.OpenEx(signal_path_band[0], gdal.OF_RASTER)
    kernel_raster = gdal.OpenEx(kernel_path_band[0], gdal.OF_RASTER)
    signal_band = signal_raster.GetRasterBand(signal_path_band[1])
    kernel_band = kernel_raster.GetRasterBand(kernel_path_band[1])

    signal_raster_info = get_raster_info(signal_path_band[0])
    kernel_raster_info = get_raster_info(kernel_path_band[0])

    n_cols_signal, n_rows_signal = signal_raster_info['raster_size']
    n_cols_kernel, n_rows_kernel = kernel_raster_info['raster_size']
    signal_nodata = signal_raster_info['nodata'][0]
    kernel_nodata = kernel_raster_info['nodata'][0]

    mask_result = None  # in case no mask is needed, variable is still defined

    # calculate the kernel sum for normalization
    kernel_sum = 0.0
    for _, kernel_block in iterblocks(kernel_path_band):
        if kernel_nodata is not None and ignore_nodata:
            kernel_block[numpy.isclose(kernel_block, kernel_nodata)] = 0.0
        kernel_sum += numpy.sum(kernel_block)

    while True:
        payload = work_queue.get()
        if payload is None:
            break

        signal_offset, kernel_offset = payload

        signal_block = signal_band.ReadAsArray(**signal_offset)
        kernel_block = kernel_band.ReadAsArray(**kernel_offset)

        # don't ever convolve the nodata value
        if signal_nodata is not None:
            signal_nodata_mask = numpy.isclose(signal_block, signal_nodata)
            signal_block[signal_nodata_mask] = 0.0
            if not ignore_nodata:
                signal_nodata_mask[:] = 0
        else:
            signal_nodata_mask = numpy.zeros(
                signal_block.shape, dtype=numpy.bool)

        left_index_raster = (
            signal_offset['xoff'] - n_cols_kernel // 2 +
            kernel_offset['xoff'])
        right_index_raster = (
            signal_offset['xoff'] - n_cols_kernel // 2 +
            kernel_offset['xoff'] + signal_offset['win_xsize'] +
            kernel_offset['win_xsize'] - 1)
        top_index_raster = (
            signal_offset['yoff'] - n_rows_kernel // 2 +
            kernel_offset['yoff'])
        bottom_index_raster = (
            signal_offset['yoff'] - n_rows_kernel // 2 +
            kernel_offset['yoff'] + signal_offset['win_ysize'] +
            kernel_offset['win_ysize'] - 1)

        # it's possible that the piece of the integrating kernel
        # doesn't affect the final result, if so we should skip
        if (right_index_raster < 0 or
                bottom_index_raster < 0 or
                left_index_raster > n_cols_signal or
                top_index_raster > n_rows_signal):
            continue

        if kernel_nodata is not None:
            kernel_block[numpy.isclose(kernel_block, kernel_nodata)] = 0.0

        if normalize_kernel:
            kernel_block /= kernel_sum

        # determine the output convolve shape
        shape = (
            numpy.array(signal_block.shape) +
            numpy.array(kernel_block.shape) - 1)

        # add zero padding so FFT is fast
        fshape = [_next_regular(int(d)) for d in shape]

        signal_fft = numpy.fft.rfftn(signal_block, fshape)
        kernel_fft = numpy.fft.rfftn(kernel_block, fshape)

        # this variable determines the output slice that doesn't include
        # the padded array region made for fast FFTs.
        fslice = tuple([slice(0, int(sz)) for sz in shape])
        # classic FFT convolution
        result = numpy.fft.irfftn(signal_fft * kernel_fft, fshape)[fslice]
        # nix any roundoff error
        if set_tol_to_zero is not None:
            result[numpy.isclose(result, set_tol_to_zero)] = 0.0

        # if we're ignoring nodata, we need to make a convolution of the
        # nodata mask too
        if ignore_nodata:
            mask_fft = numpy.fft.rfftn(
                numpy.where(signal_nodata_mask, 0.0, 1.0), fshape)
            mask_result = numpy.fft.irfftn(
                mask_fft * kernel_fft, fshape)[fslice]

        left_index_result = 0
        right_index_result = result.shape[1]
        top_index_result = 0
        bottom_index_result = result.shape[0]

        # we might abut the edge of the raster, clip if so
        if left_index_raster < 0:
            left_index_result = -left_index_raster
            left_index_raster = 0
        if top_index_raster < 0:
            top_index_result = -top_index_raster
            top_index_raster = 0
        if right_index_raster > n_cols_signal:
            right_index_result -= right_index_raster - n_cols_signal
            right_index_raster = n_cols_signal
        if bottom_index_raster > n_rows_signal:
            bottom_index_result -= (
                bottom_index_raster - n_rows_signal)
            bottom_index_raster = n_rows_signal

        # Add result to current output to account for overlapping edges
        index_dict = {
            'xoff': left_index_raster,
            'yoff': top_index_raster,
            'win_xsize': right_index_raster-left_index_raster,
            'win_ysize': bottom_index_raster-top_index_raster
        }

        write_queue.put(
            (index_dict, result, mask_result,
             left_index_raster, right_index_raster,
             top_index_raster, bottom_index_raster,
             left_index_result, right_index_result,
             top_index_result, bottom_index_result))

    # Indicates worker has terminated
    write_queue.put(None)


def _assert_is_valid_pixel_size(target_pixel_size):
    """Return true if ``target_pixel_size`` is a valid 2 element sequence.

    Raises ValueError if not a two element list/tuple and/or the values in
        the sequence are not numerical.

    """
    def _is_number(x):
        """Return true if x is a number."""
        try:
            if isinstance(x, str):
                return False
            float(x)
            return True
        except (ValueError, TypeError):
            return False

    if not isinstance(target_pixel_size, (list, tuple)):
        raise ValueError(
            "target_pixel_size is not a tuple, its value was '%s'",
            repr(target_pixel_size))

    if (len(target_pixel_size) != 2 or
            not all([_is_number(x) for x in target_pixel_size])):
        raise ValueError(
            "Invalid value for `target_pixel_size`, expected two numerical "
            "elements, got: %s", repr(target_pixel_size))
    return True


def shapely_geometry_to_vector(
        shapely_geometry_list, target_vector_path, projection_wkt,
        vector_format, fields=None, attribute_list=None,
        ogr_geom_type=ogr.wkbPolygon):
    """Convert list of geometry to vector on disk.

    Args:
        shapely_geometry_list (list): a list of Shapely objects.
        target_vector_path (str): path to target vector.
        projection_wkt (str): WKT for target vector.
        vector_format (str): GDAL driver name for target vector.
        fields (dict): a python dictionary mapping string fieldname
            to OGR Fieldtypes, if None no fields are added
        attribute_list (list of dicts): a list of python dictionary mapping
            fieldname to field value for each geometry in
            `shapely_geometry_list`, if None, no attributes are created.
        ogr_geom_type (ogr geometry enumerated type): sets the target layer
            geometry type. Defaults to wkbPolygon.

    Returns:
        None
    """
    if fields is None:
        fields = {}

    if attribute_list is None:
        attribute_list = [{} for _ in range(len(shapely_geometry_list))]

    num_geoms = len(shapely_geometry_list)
    num_attrs = len(attribute_list)
    if num_geoms != num_attrs:
        raise ValueError(
            f"Geometry count ({num_geoms}) and attribute count "
            f"({num_attrs}) do not match.")

    vector_driver = ogr.GetDriverByName(vector_format)
    target_vector = vector_driver.CreateDataSource(target_vector_path)
    layer_name = os.path.basename(os.path.splitext(target_vector_path)[0])
    projection = osr.SpatialReference()
    projection.ImportFromWkt(projection_wkt)
    target_layer = target_vector.CreateLayer(
        layer_name, srs=projection, geom_type=ogr_geom_type)

    for field_name, field_type in fields.items():
        target_layer.CreateField(ogr.FieldDefn(field_name, field_type))
    layer_defn = target_layer.GetLayerDefn()

    for shapely_feature, fields in zip(shapely_geometry_list, attribute_list):
        new_feature = ogr.Feature(layer_defn)
        new_geometry = ogr.CreateGeometryFromWkb(shapely_feature.wkb)
        new_feature.SetGeometry(new_geometry)

        for field_name, field_value in fields.items():
            new_feature.SetField(field_name, field_value)
        target_layer.CreateFeature(new_feature)

    target_layer = None
    target_vector = None


def numpy_array_to_raster(
        base_array, target_nodata, pixel_size, origin, projection_wkt,
        target_path,
        raster_driver_creation_tuple=DEFAULT_GTIFF_CREATION_TUPLE_OPTIONS):
    """Create a single band raster of size ``base_array.shape``.

    Args:
        base_array (numpy.array): a 2d numpy array.
        target_nodata (numeric): nodata value of target array, can be None.
        pixel_size (tuple): square dimensions (in ``(x, y)``) of pixel.
        origin (tuple/list): x/y coordinate of the raster origin.
        projection_wkt (str): target projection in wkt.
        target_path (str): path to raster to create that will be of the
            same type of base_array with contents of base_array.
        raster_driver_creation_tuple (tuple): a tuple containing a GDAL driver
            name string as the first element and a GDAL creation options
            tuple/list as the second. Defaults to
            geoprocessing.DEFAULT_GTIFF_CREATION_TUPLE_OPTIONS.

    Returns:
        None
    """
    numpy_to_gdal_type = {
        numpy.dtype(numpy.bool): gdal.GDT_Byte,
        numpy.dtype(numpy.int8): gdal.GDT_Byte,
        numpy.dtype(numpy.uint8): gdal.GDT_Byte,
        numpy.dtype(numpy.int16): gdal.GDT_Int16,
        numpy.dtype(numpy.int32): gdal.GDT_Int32,
        numpy.dtype(numpy.uint16): gdal.GDT_UInt16,
        numpy.dtype(numpy.uint32): gdal.GDT_UInt32,
        numpy.dtype(numpy.float32): gdal.GDT_Float32,
        numpy.dtype(numpy.float64): gdal.GDT_Float64,
        numpy.dtype(numpy.csingle): gdal.GDT_CFloat32,
        numpy.dtype(numpy.complex64): gdal.GDT_CFloat64,
    }
    raster_driver = gdal.GetDriverByName(raster_driver_creation_tuple[0])
    ny, nx = base_array.shape
    new_raster = raster_driver.Create(
        target_path, nx, ny, 1, numpy_to_gdal_type[base_array.dtype],
        options=raster_driver_creation_tuple[1])
    if projection_wkt is not None:
        new_raster.SetProjection(projection_wkt)
    new_raster.SetGeoTransform(
        [origin[0], pixel_size[0], 0.0, origin[1], 0.0, pixel_size[1]])
    new_band = new_raster.GetRasterBand(1)
    if target_nodata is not None:
        new_band.SetNoDataValue(target_nodata)
    new_band.WriteArray(base_array)
    new_band = None
    new_raster = None


def raster_to_numpy_array(raster_path, band_id=1):
    """Read the entire contents of the raster band to a numpy array.

    Args:
        raster_path (str): path to raster.
        band_id (int): band in the raster to read.

    Returns:
        numpy array contents of `band_id` in raster.

    """
    raster = gdal.OpenEx(raster_path, gdal.OF_RASTER)
    band = raster.GetRasterBand(band_id)
    array = band.ReadAsArray()
    band = None
    raster = None
    return array<|MERGE_RESOLUTION|>--- conflicted
+++ resolved
@@ -2109,63 +2109,39 @@
     Returns:
         None
     """
-    raster = None
-    try:
-        gdal.PushErrorHandler('CPLQuietErrorHandler')
-        raster = gdal.OpenEx(
-            target_raster_path, gdal.GA_Update | gdal.OF_RASTER)
-        gdal.PopErrorHandler()
-        if raster is None:
-            raise ValueError(
-                "%s doesn't exist, but needed to rasterize." %
-                target_raster_path)
-        vector = gdal.OpenEx(vector_path, gdal.OF_VECTOR)
-
-        rasterize_callback = _make_logger_callback(
-            "RasterizeLayer %.1f%% complete %s")
-
-        if burn_values is None:
-            burn_values = []
-        if option_list is None:
-            option_list = []
-
-        if not burn_values and not option_list:
-            raise ValueError(
-                "Neither `burn_values` nor `option_list` is set. At least "
-                "one must have a value.")
-
-        if not isinstance(burn_values, (list, tuple)):
-            raise ValueError(
-                "`burn_values` is not a list/tuple, the value passed is '%s'",
-                repr(burn_values))
-
-<<<<<<< HEAD
-        if not isinstance(option_list, (list, tuple)):
-            raise ValueError(
-                "`option_list` is not a list/tuple, the value passed is '%s'",
-                repr(option_list))
-
-        layer = vector.GetLayer(layer_id)
-        if where_clause:
-            layer.SetAttributeFilter(where_clause)
-        result = gdal.RasterizeLayer(
-            raster, [1], layer, burn_values=burn_values,
-            options=option_list, callback=rasterize_callback)
-        raster.FlushCache()
-        raster = None
-
-        if result != 0:
-            raise RuntimeError('Rasterize returned a nonzero exit code.')
-    finally:
-        if raster:
-            raster.FlushCache()
-        raster = None
-=======
+    gdal.PushErrorHandler('CPLQuietErrorHandler')
+    raster = gdal.OpenEx(
+        target_raster_path, gdal.GA_Update | gdal.OF_RASTER)
+    gdal.PopErrorHandler()
+    if raster is None:
+        raise ValueError(
+            "%s doesn't exist, but needed to rasterize." %
+            target_raster_path)
+
+    rasterize_callback = _make_logger_callback(
+        "RasterizeLayer %.1f%% complete %s")
+
+    if burn_values is None:
+        burn_values = []
+    if option_list is None:
+        option_list = []
+
+    if not burn_values and not option_list:
+        raise ValueError(
+            "Neither `burn_values` nor `option_list` is set. At least "
+            "one must have a value.")
+
     if not isinstance(option_list, (list, tuple)):
         raise ValueError(
             "`option_list` is not a list/tuple, the value passed is '%s'",
             repr(option_list))
 
+    if not isinstance(burn_values, (list, tuple)):
+        raise ValueError(
+            "`burn_values` is not a list/tuple, the value passed is '%s'",
+            repr(burn_values))
+
+    vector = gdal.OpenEx(vector_path, gdal.OF_VECTOR)
     layer = vector.GetLayer(layer_id)
     if where_clause:
         layer.SetAttributeFilter(where_clause)
@@ -2192,7 +2168,6 @@
         gdal.Dataset.__swig_destroy__(raster)
         raise RuntimeError('Rasterize returned a nonzero exit code.')
     raster = None
->>>>>>> fb837a19
 
 
 def calculate_disjoint_polygon_set(
