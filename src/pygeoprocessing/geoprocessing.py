# coding=UTF-8
"""A collection of GDAL dataset and raster utilities."""
from __future__ import division
from __future__ import absolute_import

from .geoprocessing_core import DEFAULT_GTIFF_CREATION_OPTIONS

from builtins import zip
from builtins import range
import logging
import os
import functools
import math
import time
import tempfile
import multiprocessing
import multiprocessing.pool
import threading
import collections

try:
    import queue
except ImportError:
    # python 2 uses capital Q
    import Queue as queue

try:
    import psutil
    HAS_PSUTIL = True
    if psutil.WINDOWS:
        # Windows' scheduler doesn't use POSIX niceness.
        PROCESS_LOW_PRIORITY = psutil.BELOW_NORMAL_PRIORITY_CLASS
    else:
        # On POSIX, use system niceness.
        # -20 is high priority, 0 is normal priority, 19 is low priority.
        # 10 here is an abritrary selection that's probably nice enough.
        PROCESS_LOW_PRIORITY = 10
except ImportError:
    HAS_PSUTIL = False

import pprint

from osgeo import gdal
from osgeo import osr
from osgeo import ogr
import rtree
import numpy
import numpy.ma
import scipy.interpolate
import scipy.sparse
import scipy.signal
import scipy.ndimage
import scipy.signal.signaltools
import shapely.wkb
import shapely.ops
import shapely.prepared
from . import geoprocessing_core

from functools import reduce
LOGGER = logging.getLogger(__name__)
LOGGER.addHandler(logging.NullHandler())  # silence logging by default

_MAX_TIMEOUT = 60.0

try:
    from builtins import basestring
except ImportError:
    # Python3 doesn't have a basestring.
    basestring = str

_LOGGING_PERIOD = 5.0  # min 5.0 seconds per update log message for the module
_LARGEST_ITERBLOCK = 2**16  # largest block for iterblocks to read in cells


def raster_calculator(
        base_raster_path_band_const_list, local_op, target_raster_path,
        datatype_target, nodata_target,
        gtiff_creation_options=DEFAULT_GTIFF_CREATION_OPTIONS,
        calc_raster_stats=True,
        largest_block=_LARGEST_ITERBLOCK):
    """Apply local a raster operation on a stack of rasters.

    This function applies a user defined function across a stack of
    rasters' pixel stack. The rasters in `base_raster_path_band_list` must be
    spatially aligned and have the same cell sizes.

    Parameters:
        base_raster_path_band_const_list (list): a list containing either
            (str, int) tuples, `numpy.ndarray`s of up to two
            dimensions, or an (object, 'raw') tuple.  A `(str, int)`
            tuple refers to a raster path band index pair to use as an input.
            The `numpy.ndarray`s must be broadcastable to each other AND the
            size of the raster inputs. Values passed by  `(object, 'raw')`
            tuples pass `object` directly into the `local_op`. All rasters
            must have the same raster size. If only arrays are input, numpy
            arrays must be broadcastable to each other and the final raster
            size will be the final broadcast array shape. A value error is
            raised if only "raw" inputs are passed.
        local_op (function) a function that must take in as many parameters as
            there are elements in `base_raster_path_band_const_list`. The
            parameters in `local_op` will map 1-to-1 in order with the values
            in `base_raster_path_band_const_list`. `raster_calculator` will
            call `local_op` to generate the pixel values in `target_raster`
            along memory block aligned processing windows. Note any
            particular call to `local_op` will have the arguments from
            `raster_path_band_const_list` sliced to overlap that window.
            If an argument from `raster_path_band_const_list` is a raster/path
            band tuple, it will be passed to `local_op` as a 2D numpy array of
            pixel values that align with the processing window that `local_op`
            is targeting. A 2D or 1D array will be sliced to match
            the processing window and in the case of a 1D array tiled in
            whatever dimension is flat. If an argument is a scalar it is
            passed as as scalar.
            The return value must be a 2D array of the same size as any of the
            input parameter 2D arrays and contain the desired pixel values
            for the target raster.
        target_raster_path (string): the path of the output raster.  The
            projection, size, and cell size will be the same as the rasters
            in `base_raster_path_const_band_list` or the final broadcast size
            of the constant/ndarray values in the list.
        datatype_target (gdal datatype; int): the desired GDAL output type of
            the target raster.
        nodata_target (numerical value): the desired nodata value of the
            target raster.
        gtiff_creation_options (list): this is an argument list that will be
            passed to the GTiff driver.  Useful for blocksizes, compression,
            and more.
        calc_raster_stats (boolean): If True, calculates and sets raster
            statistics (min, max, mean, and stdev) for target raster.
        largest_block (int): Attempts to internally iterate over raster blocks
            with this many elements.  Useful in cases where the blocksize is
            relatively small, memory is available, and the function call
            overhead dominates the iteration.  Defaults to 2**20.  A value of
            anything less than the original blocksize of the raster will
            result in blocksizes equal to the original size.

    Returns:
        None

    Raises:
        ValueError: invalid input provided

    """
    if not base_raster_path_band_const_list:
        raise ValueError(
            "`base_raster_path_band_const_list` is empty and "
            "should have at least one value.")

    # It's a common error to not pass in path/band tuples, so check for that
    # and report error if so
    bad_raster_path_list = False
    if not isinstance(base_raster_path_band_const_list, (list, tuple)):
        bad_raster_path_list = True
    else:
        for value in base_raster_path_band_const_list:
            if (not _is_raster_path_band_formatted(value) and
                not isinstance(value, numpy.ndarray) and
                not (isinstance(value, tuple) and len(value) == 2 and
                     value[1] == 'raw')):
                bad_raster_path_list = True
                break
    if bad_raster_path_list:
        raise ValueError(
            "Expected a list of path / integer band tuples, "
            "ndarrays, or (value, 'raw') pairs for "
            "`base_raster_path_band_const_list`, instead got: "
            "%s" % pprint.pformat(base_raster_path_band_const_list))

    # check that any rasters exist on disk and have enough bands
    not_found_paths = []
    gdal.PushErrorHandler('CPLQuietErrorHandler')
    base_raster_path_band_list = [
        path_band for path_band in base_raster_path_band_const_list
        if _is_raster_path_band_formatted(path_band)]
    for value in base_raster_path_band_list:
        if gdal.OpenEx(value[0], gdal.OF_RASTER) is None:
            not_found_paths.append(value[0])
    gdal.PopErrorHandler()
    if not_found_paths:
        raise ValueError(
            "The following files were expected but do not exist on the "
            "filesystem: " + str(not_found_paths))

    # check that band index exists in raster
    invalid_band_index_list = []
    for value in base_raster_path_band_list:
        raster = gdal.OpenEx(value[0], gdal.OF_RASTER)
        if not (1 <= value[1] <= raster.RasterCount):
            invalid_band_index_list.append(value)
        raster = None
    if invalid_band_index_list:
        raise ValueError(
            "The following rasters do not contain requested band "
            "indexes: %s" % invalid_band_index_list)

    # check that the target raster is not also an input raster
    if target_raster_path in [x[0] for x in base_raster_path_band_list]:
        raise ValueError(
            "%s is used as a target path, but it is also in the base input "
            "path list %s" % (
                target_raster_path, str(base_raster_path_band_const_list)))

    # check that raster inputs are all the same dimensions
    raster_info_list = [
        get_raster_info(path_band[0])
        for path_band in base_raster_path_band_const_list
        if _is_raster_path_band_formatted(path_band)]
    geospatial_info_set = set()
    for raster_info in raster_info_list:
        geospatial_info_set.add(raster_info['raster_size'])
    if len(geospatial_info_set) > 1:
        raise ValueError(
            "Input Rasters are not the same dimensions. The "
            "following raster are not identical %s" % str(
                geospatial_info_set))

    numpy_broadcast_list = [
        x for x in base_raster_path_band_const_list
        if isinstance(x, numpy.ndarray)]
    stats_worker_thread = None
    try:
        # numpy.broadcast can only take up to 32 arguments, this loop works
        # around that restriction:
        while len(numpy_broadcast_list) > 1:
            numpy_broadcast_list = (
                [numpy.broadcast(*numpy_broadcast_list[:32])] +
                numpy_broadcast_list[32:])
        if numpy_broadcast_list:
            numpy_broadcast_size = numpy_broadcast_list[0].shape
    except ValueError:
        # this gets raised if numpy.broadcast fails
        raise ValueError(
            "Numpy array inputs cannot be broadcast into a single shape %s" %
            numpy_broadcast_list)

    if numpy_broadcast_list and len(numpy_broadcast_list[0].shape) > 2:
        raise ValueError(
            "Numpy array inputs must be 2 dimensions or less %s" %
            numpy_broadcast_list)

    # if there are both rasters and arrays, check the numpy shape will
    # be broadcastable with raster shape
    if raster_info_list and numpy_broadcast_list:
        # geospatial lists x/y order and numpy does y/x so reverse size list
        raster_shape = tuple(reversed(raster_info_list[0]['raster_size']))
        invalid_broadcast_size = False
        if len(numpy_broadcast_size) == 1:
            # if there's only one dimension it should match the last
            # dimension first, in the raster case this is the columns
            # because of the row/column order of numpy. No problem if
            # that value is `1` because it will be broadcast, otherwise
            # it should be the same as the raster.
            if (numpy_broadcast_size[0] != raster_shape[1] and
                    numpy_broadcast_size[0] != 1):
                invalid_broadcast_size = True
        else:
            for dim_index in range(2):
                # no problem if 1 because it'll broadcast, otherwise must
                # be the same value
                if (numpy_broadcast_size[dim_index] !=
                        raster_shape[dim_index] and
                        numpy_broadcast_size[dim_index] != 1):
                    invalid_broadcast_size = True
        if invalid_broadcast_size:
            raise ValueError(
                "Raster size %s cannot be broadcast to numpy shape %s" % (
                    raster_shape, numpy_broadcast_size))

    # create a "canonical" argument list that's bands, 2d numpy arrays, or
    # raw values only
    base_canonical_arg_list = []
    base_raster_list = []
    base_band_list = []
    for value in base_raster_path_band_const_list:
        # the input has been tested and value is either a raster/path band
        # tuple, 1d ndarray, 2d ndarray, or (value, 'raw') tuple.
        if _is_raster_path_band_formatted(value):
            # it's a raster/path band, keep track of open raster and band
            # for later so we can __swig_destroy__ them.
            base_raster_list.append(gdal.OpenEx(value[0], gdal.OF_RASTER))
            base_band_list.append(
                base_raster_list[-1].GetRasterBand(value[1]))
            base_canonical_arg_list.append(base_band_list[-1])
        elif isinstance(value, numpy.ndarray):
            if value.ndim == 1:
                # easier to process as a 2d array for writing to band
                base_canonical_arg_list.append(
                    value.reshape((1, value.shape[0])))
            else:  # dimensions are two because we checked earlier.
                base_canonical_arg_list.append(value)
        elif isinstance(value, tuple):
            base_canonical_arg_list.append(value)
        else:
            raise ValueError(
                "An unexpected `value` occurred. This should never happen. "
                "Value: %r" % value)

    # create target raster
    if raster_info_list:
        # if rasters are passed, the target is the same size as the raster
        n_cols, n_rows = raster_info_list[0]['raster_size']
    elif numpy_broadcast_list:
        # numpy arrays in args and no raster result is broadcast shape
        # expanded to two dimensions if necessary
        if len(numpy_broadcast_size) == 1:
            n_rows, n_cols = 1, numpy_broadcast_size[0]
        else:
            n_rows, n_cols = numpy_broadcast_size
    else:
        raise ValueError(
            "Only (object, 'raw') values have been passed. Raster "
            "calculator requires at least a raster or numpy array as a "
            "parameter. This is the input list: %s" % pprint.pformat(
                base_raster_path_band_const_list))

    # create target raster
    gtiff_driver = gdal.GetDriverByName('GTiff')
    try:
        os.makedirs(os.path.dirname(target_raster_path))
    except OSError:
        pass
    target_raster = gtiff_driver.Create(
        target_raster_path, n_cols, n_rows, 1, datatype_target,
        options=gtiff_creation_options)
    target_band = target_raster.GetRasterBand(1)
    if nodata_target is not None:
        target_band.SetNoDataValue(nodata_target)
    if base_raster_list:
        # use the first raster in the list for the projection and geotransform
        target_raster.SetProjection(base_raster_list[0].GetProjection())
        target_raster.SetGeoTransform(base_raster_list[0].GetGeoTransform())
    target_band.FlushCache()
    target_raster.FlushCache()

    try:
        last_time = time.time()

        if calc_raster_stats:
            # if this queue is used to send computed valid blocks of
            # the raster to an incremental statistics calculator worker
            stats_worker_queue = queue.Queue()
            exception_queue = queue.Queue()
        else:
            stats_worker_queue = None
            exception_queue = None

        if calc_raster_stats:
            # To avoid doing two passes on the raster to calculate standard
            # deviation, we implement a continuous statistics calculation
            # as the raster is computed. This computational effort is high
            # and benefits from running in parallel. This queue and worker
            # takes a valid block of a raster and incrementally calculates
            # the raster's statistics. When `None` is pushed to the queue
            # the worker will finish and return a (min, max, mean, std)
            # tuple.
            LOGGER.info('starting stats_worker')
            stats_worker_thread = threading.Thread(
                target=geoprocessing_core.stats_worker,
                args=(stats_worker_queue, exception_queue))
            stats_worker_thread.daemon = True
            stats_worker_thread.start()
            LOGGER.info('started stats_worker %s', stats_worker_thread)

        pixels_processed = 0
        n_pixels = n_cols * n_rows

        # iterate over each block and calculate local_op
        for block_offset in iterblocks(
                target_raster_path, offset_only=True,
                largest_block=largest_block):
            # read input blocks
            offset_list = (block_offset['yoff'], block_offset['xoff'])
            blocksize = (block_offset['win_ysize'], block_offset['win_xsize'])
            data_blocks = []
            for value in base_canonical_arg_list:
                if isinstance(value, gdal.Band):
                    data_blocks.append(value.ReadAsArray(**block_offset))
                    # I've encountered the following error when a gdal raster
                    # is corrupt, often from multiple threads writing to the
                    # same file. This helps to catch the error early rather
                    # than lead to confusing values of `data_blocks` later.
                    if not isinstance(data_blocks[-1], numpy.ndarray):
                        raise ValueError(
                            "got a %s when trying to read %s at %s",
                            data_blocks[-1], value.GetDataset().GetFileList(),
                            block_offset)
                elif isinstance(value, numpy.ndarray):
                    # must be numpy array and all have been conditioned to be
                    # 2d, so start with 0:1 slices and expand if possible
                    slice_list = [slice(0, 1)] * 2
                    tile_dims = list(blocksize)
                    for dim_index in [0, 1]:
                        if value.shape[dim_index] > 1:
                            slice_list[dim_index] = slice(
                                offset_list[dim_index],
                                offset_list[dim_index] +
                                blocksize[dim_index],)
                            tile_dims[dim_index] = 1
                    data_blocks.append(
                        numpy.tile(value[slice_list], tile_dims))
                else:
                    # must be a raw tuple
                    data_blocks.append(value[0])

            target_block = local_op(*data_blocks)

            if (not isinstance(target_block, numpy.ndarray) or
                    target_block.shape != blocksize):
                raise ValueError(
                    "Expected `local_op` to return a numpy.ndarray of "
                    "shape %s but got this instead: %s" % (
                        blocksize, target_block))

            # send result to stats calculator
            if stats_worker_queue:
                # guard against an undefined nodata target
                if nodata_target is not None:
                    valid_block = target_block[target_block != nodata_target]
                    if valid_block.size > 0:
                        stats_worker_queue.put(valid_block)
                else:
                    stats_worker_queue.put(target_block.flatten())

            target_band.WriteArray(
                target_block, yoff=block_offset['yoff'],
                xoff=block_offset['xoff'])

            pixels_processed += blocksize[0] * blocksize[1]
            last_time = _invoke_timed_callback(
                last_time, lambda: LOGGER.info(
                    '%.1f%% complete',
                    float(pixels_processed) / n_pixels * 100.0),
                _LOGGING_PERIOD)

        LOGGER.info('100.0%% complete')

        if calc_raster_stats:
            LOGGER.info("signaling stats worker to terminate")
            stats_worker_queue.put(None)
            LOGGER.info("Waiting for raster stats worker result.")
            stats_worker_thread.join(_MAX_TIMEOUT)
            if stats_worker_thread.is_alive():
                raise RuntimeError("stats_worker_thread.join() timed out")
            payload = stats_worker_queue.get(True, _MAX_TIMEOUT)
            if payload is not None:
                target_min, target_max, target_mean, target_stddev = payload
                target_band.SetStatistics(
                    float(target_min), float(target_max), float(target_mean),
                    float(target_stddev))
                target_band.FlushCache()
    finally:
        # This block ensures that rasters are destroyed even if there's an
        # exception raised.
        base_band_list[:] = []
        for raster in base_raster_list:
            gdal.Dataset.__swig_destroy__(raster)
        base_raster_list[:] = []
        target_band.FlushCache()
        target_band = None
        target_raster.FlushCache()
        gdal.Dataset.__swig_destroy__(target_raster)
        target_raster = None

        if calc_raster_stats and stats_worker_thread:
            if stats_worker_thread.is_alive():
                stats_worker_queue.put(None, True, _MAX_TIMEOUT)
                LOGGER.info("Waiting for raster stats worker result.")
                stats_worker_thread.join(_MAX_TIMEOUT)
                if stats_worker_thread.is_alive():
                    raise RuntimeError("stats_worker_thread.join() timed out")

            # check for an exception in the workers, otherwise get result
            # and pass to writer
            try:
                exception = exception_queue.get_nowait()
                LOGGER.error("Exception encountered at termination.")
                raise exception
            except queue.Empty:
                pass


def align_and_resize_raster_stack(
        base_raster_path_list, target_raster_path_list, resample_method_list,
        target_pixel_size, bounding_box_mode, base_vector_path_list=None,
        raster_align_index=None, base_sr_wkt_list=None, target_sr_wkt=None,
        gtiff_creation_options=DEFAULT_GTIFF_CREATION_OPTIONS,
        vector_mask_options=None, gdal_warp_options=None):
    """Generate rasters from a base such that they align geospatially.

    This function resizes base rasters that are in the same geospatial
    projection such that the result is an aligned stack of rasters that have
    the same cell size, dimensions, and bounding box. This is achieved by
    clipping or resizing the rasters to intersected, unioned, or equivocated
    bounding boxes of all the raster and vector input.

    Parameters:
        base_raster_path_list (list): a list of base raster paths that will
            be transformed and will be used to determine the target bounding
            box.
        target_raster_path_list (list): a list of raster paths that will be
            created to one-to-one map with `base_raster_path_list` as aligned
            versions of those original rasters. If there are duplicate paths
            in this list, the function will raise a ValueError.
        resample_method_list (list): a list of resampling methods which
            one to one map each path in `base_raster_path_list` during
            resizing.  Each element must be one of
            "near|bilinear|cubic|cubicspline|lanczos|mode".
        target_pixel_size (tuple): the target raster's x and y pixel size
            example: [30, -30].
        bounding_box_mode (string): one of "union", "intersection", or
            a list of floats of the form [minx, miny, maxx, maxy] in the
            target projection coordinate system.  Depending
            on the value, output extents are defined as the union,
            intersection, or the explicit bounding box.
        base_vector_path_list (list): a list of base vector paths whose
            bounding boxes will be used to determine the final bounding box
            of the raster stack if mode is 'union' or 'intersection'.  If mode
            is 'bb=[...]' then these vectors are not used in any calculation.
        raster_align_index (int): indicates the index of a
            raster in `base_raster_path_list` that the target rasters'
            bounding boxes pixels should align with.  This feature allows
            rasters whose raster dimensions are the same, but bounding boxes
            slightly shifted less than a pixel size to align with a desired
            grid layout.  If `None` then the bounding box of the target
            rasters is calculated as the precise intersection, union, or
            bounding box.
        base_sr_wkt_list (list): if not None, this is a list of base
            projections of the rasters in `base_raster_path_list`. If a value
            is `None` the `base_sr` is assumed to be whatever is defined in
            that raster. This value is useful if there are rasters with no
            projection defined, but otherwise known.
        target_sr_wkt (string): if not None, this is the desired
            projection of all target rasters in Well Known Text format. If
            None, the base SRS will be passed to the target.
        gtiff_creation_options (list): list of strings that will be passed
            as GDAL "dataset" creation options to the GTIFF driver, or ignored
            if None.
        vector_mask_options (dict): optional, if not None, this is a
            dictionary of options to use an existing vector's geometry to
            mask out pixels in the target raster that do not overlap the
            vector's geometry. Keys to this dictionary are:
                'mask_vector_path': (str) path to the mask vector file. This
                    vector will be automatically projected to the target
                    projection if its base coordinate system does not match
                    the target.
                'mask_layer_name': (str) the layer name to use for masking,
                    if this key is not in the dictionary the default is to use
                    the layer at index 0.
                'mask_vector_where_filter': (str) an SQL WHERE string that can
                    be used to filter the geometry in the mask. Ex:
                    'id > 10' would use all features whose field value of
                    'id' is > 10.

    Returns:
        None

    Raises:
        ValueError if any combination of the raw bounding boxes, raster
            bounding boxes, vector bounding boxes, and/or vector_mask
            bounding box does not overlap to produce a valid target.
        ValueError if any of the input or target lists are of different
            lengths.
        ValueError if there are duplicate paths on the target list which would
            risk corrupted output.
        ValueError if some combination of base, target, and embedded source
            reference systems results in an ambiguous target coordinate
            system.
        ValueError if `vector_mask_options` is not None but the
            `mask_vector_path` is undefined or doesn't point to a valid
            file.

    """
    # make sure that the input lists are of the same length
    list_lengths = [
        len(base_raster_path_list), len(target_raster_path_list),
        len(resample_method_list)]
    if len(set(list_lengths)) != 1:
        raise ValueError(
            "base_raster_path_list, target_raster_path_list, and "
            "resample_method_list must be the same length "
            " current lengths are %s" % (str(list_lengths)))

    unique_targets = set(target_raster_path_list)
    if len(unique_targets) != len(target_raster_path_list):
        seen = set()
        duplicate_list = []
        for path in target_raster_path_list:
            if path not in seen:
                seen.add(path)
            else:
                duplicate_list.append(path)
        raise ValueError(
            "There are duplicated paths on the target list. This is an "
            "invalid state of `target_path_list`. Duplicates: %s" % (
                duplicate_list))

    # we can accept 'union', 'intersection', or a 4 element list/tuple
    if bounding_box_mode not in ["union", "intersection"] and (
            not isinstance(bounding_box_mode, (list, tuple)) or
            len(bounding_box_mode) != 4):
        raise ValueError("Unknown bounding_box_mode %s" % (
            str(bounding_box_mode)))

    n_rasters = len(base_raster_path_list)
    if ((raster_align_index is not None) and
            ((raster_align_index < 0) or (raster_align_index >= n_rasters))):
        raise ValueError(
            "Alignment index is out of bounds of the datasets index: %s"
            " n_elements %s" % (raster_align_index, n_rasters))

    # used to get bounding box, projection, and possible alignment info
    raster_info_list = [
        get_raster_info(path) for path in base_raster_path_list]

    # get the literal or intersecting/unioned bounding box
    if isinstance(bounding_box_mode, (list, tuple)):
        # if it's a list or tuple, it must be a manual bounding box
        LOGGER.debug(
            "assuming manual bounding box mode of %s", bounding_box_mode)
        target_bounding_box = bounding_box_mode
    else:
        # either intersection or union, get list of bounding boxes, reproject
        # if necessary, and reduce to a single box
        if base_vector_path_list is not None:
            # vectors are only interesting for their bounding boxes, that's
            # this construction is inside an else.
            vector_info_list = [
                get_vector_info(path) for path in base_vector_path_list]
        else:
            vector_info_list = []

        raster_bounding_box_list = []
        for raster_index, raster_info in enumerate(raster_info_list):
            # this block calculates the base projection of `raster_info` if
            # `target_sr_wkt` is defined, thus implying a reprojection will
            # be necessary.
            if target_sr_wkt:
                if base_sr_wkt_list and base_sr_wkt_list[raster_index]:
                    # a base is defined, use that
                    base_raster_sr_wkt = base_sr_wkt_list[raster_index]
                else:
                    # otherwise use the raster's projection and there must
                    # be one since we're reprojecting
                    base_raster_sr_wkt = raster_info['projection']
                    if not base_raster_sr_wkt:
                        raise ValueError(
                            "no projection for raster %s" %
                            base_raster_path_list[raster_index])
                # since the base spatial reference is potentially different
                # than the target, we need to transform the base bounding
                # box into target coordinates so later we can calculate
                # accurate bounding box overlaps in the target coordinate
                # system
                raster_bounding_box_list.append(
                    transform_bounding_box(
                        raster_info['bounding_box'], base_raster_sr_wkt,
                        target_sr_wkt))
            else:
                raster_bounding_box_list.append(raster_info['bounding_box'])

        # include the vector bounding box information to make a global list
        # of target bounding boxes
        bounding_box_list = [
            vector_info['bounding_box'] if target_sr_wkt is None else
            transform_bounding_box(
                vector_info['bounding_box'],
                vector_info['projection'], target_sr_wkt)
            for vector_info in vector_info_list] + raster_bounding_box_list

        target_bounding_box = merge_bounding_box_list(
            bounding_box_list, bounding_box_mode)

    if bounding_box_mode == "intersection" and (
            target_bounding_box[0] > target_bounding_box[2] or
            target_bounding_box[1] > target_bounding_box[3]):
        raise ValueError("The rasters' and vectors' intersection is empty "
                         "(not all rasters and vectors touch each other).")

    if vector_mask_options:
        # translate pygeoprocessing terminology into GDAL warp options.
        if 'mask_vector_path' not in vector_mask_options:
            raise ValueError(
                'vector_mask_options passed, but no value for '
                '"mask_vector_path": %s', vector_mask_options)
        mask_vector_info = get_vector_info(
            vector_mask_options['mask_vector_path'])
        mask_vector_sr_wkt = mask_vector_info['projection']
        if mask_vector_sr_wkt is not None and target_sr_wkt is not None:
            mask_vector_bb = transform_bounding_box(
                mask_vector_info['bounding_box'],
                mask_vector_info['projection'], target_sr_wkt)
        else:
            mask_vector_bb = mask_vector_info['bounding_box']
        mask_vector_intersect_box = merge_bounding_box_list(
            [target_bounding_box, mask_vector_bb], 'intersection')

        if (mask_vector_intersect_box[0] > mask_vector_intersect_box[2] or
                mask_vector_intersect_box[1] > mask_vector_intersect_box[3]):
            raise ValueError(
                "The mask vector's bounding box does not overlap with the "
                "target bounding box. (mask bb: %s, target bb: %s)" % (
                    mask_vector_bb, target_bounding_box))

    if raster_align_index is not None and raster_align_index >= 0:
        # bounding box needs alignment
        align_bounding_box = (
            raster_info_list[raster_align_index]['bounding_box'])
        align_pixel_size = (
            raster_info_list[raster_align_index]['pixel_size'])
        # adjust bounding box so lower left corner aligns with a pixel in
        # raster[raster_align_index]
        for index in [0, 1]:
            n_pixels = int(
                (target_bounding_box[index] - align_bounding_box[index]) /
                float(align_pixel_size[index]))
            target_bounding_box[index] = (
                n_pixels * align_pixel_size[index] +
                align_bounding_box[index])

    # using half the number of CPUs because in practice `warp_raster` seems
    # to use 2 cores.
    n_workers = max(min(multiprocessing.cpu_count(), n_rasters) // 2, 1)

    if n_workers > 1:
        # We could use multiple processes to take advantage of the
        # parallelization offered.
        LOGGER.info(
            "n_workers > 1 (%d) so starting a processes pool.", n_workers)
        try:
            worker_pool = multiprocessing.Pool(n_workers)
            if HAS_PSUTIL:
                parent = psutil.Process()
                parent.nice(PROCESS_LOW_PRIORITY)
                for child in parent.children():
                    try:
                        child.nice(PROCESS_LOW_PRIORITY)
                    except psutil.NoSuchProcess:
                        LOGGER.warning(
                            "NoSuchProcess exception encountered when trying "
                            "to nice %s. This might be a bug in `psutil` so "
                            "it should be okay to ignore." % parent)
        except RuntimeError:
            LOGGER.warning(
                "Runtime error when starting multiprocessing pool. This is "
                "likely because this process is running on Windows and the "
                "main entry point is not wrapped in an `if __name__ == "
                "'__main__': block. Returning from this function to attempt "
                "to recover.")
            return
    else:
        LOGGER.debug("n_workers == 1 so a threadpool is sufficient")
        worker_pool = multiprocessing.pool.ThreadPool(n_workers)

    try:
        result_list = []
        for index, (base_path, target_path, resample_method) in enumerate(zip(
                base_raster_path_list, target_raster_path_list,
                resample_method_list)):
            result = worker_pool.apply_async(
                func=warp_raster, args=(
                    base_path, target_pixel_size, target_path,
                    resample_method),
                kwds={
                    'target_bb': target_bounding_box,
                    'gtiff_creation_options': gtiff_creation_options,
                    'target_sr_wkt': target_sr_wkt,
                    'base_sr_wkt': (
                        None if not base_sr_wkt_list else
                        base_sr_wkt_list[index]),
                    'vector_mask_options': vector_mask_options,
                    'gdal_warp_options': gdal_warp_options,})
            result_list.append(result)
        worker_pool.close()
        for index, result in enumerate(result_list):
            result.get()
            LOGGER.info(
                '%d of %d aligned: %s', index+1, len(result_list),
                os.path.basename(target_raster_path_list[index]))
    except BaseException:
        worker_pool.terminate()
        LOGGER.exception("Exception occurred in worker")
        raise
    finally:
        worker_pool.join()
        worker_pool.terminate()

    LOGGER.info("aligned all %d rasters.", n_rasters)


def new_raster_from_base(
        base_path, target_path, datatype, band_nodata_list,
        fill_value_list=None, n_rows=None, n_cols=None,
        gtiff_creation_options=DEFAULT_GTIFF_CREATION_OPTIONS):
    """Create new GeoTIFF by coping spatial reference/geotransform of base.

    A convenience function to simplify the creation of a new raster from the
    basis of an existing one.  Depending on the input mode, one can create
    a new raster of the same dimensions, geotransform, and georeference as
    the base.  Other options are provided to change the raster dimensions,
    number of bands, nodata values, data type, and core GeoTIFF creation
    options.

    Parameters:
        base_path (string): path to existing raster.
        target_path (string): path to desired target raster.
        datatype: the pixel datatype of the output raster, for example
            gdal.GDT_Float32.  See the following header file for supported
            pixel types:
            http://www.gdal.org/gdal_8h.html#22e22ce0a55036a96f652765793fb7a4
        band_nodata_list (list): list of nodata values, one for each band, to
            set on target raster.  If value is 'None' the nodata value is not
            set for that band.  The number of target bands is inferred from
            the length of this list.
        fill_value_list (list): list of values to fill each band with. If None,
            no filling is done.
        n_rows (int): if not None, defines the number of target raster rows.
        n_cols (int): if not None, defines the number of target raster
            columns.
        gtiff_creation_options: a list of dataset options that gets
            passed to the gdal creation driver, overrides defaults

    Returns:
        None

    """
    base_raster = gdal.OpenEx(base_path)
    if n_rows is None:
        n_rows = base_raster.RasterYSize
    if n_cols is None:
        n_cols = base_raster.RasterXSize
    driver = gdal.GetDriverByName('GTiff')

    local_gtiff_creation_options = list(gtiff_creation_options)
    # PIXELTYPE is sometimes used to define signed vs. unsigned bytes and
    # the only place that is stored is in the IMAGE_STRUCTURE metadata
    # copy it over if it exists and it not already defined by the input
    # creation options. It's okay to get this info from the first band since
    # all bands have the same datatype
    base_band = base_raster.GetRasterBand(1)
    metadata = base_band.GetMetadata('IMAGE_STRUCTURE')
    if 'PIXELTYPE' in metadata and not any(
            ['PIXELTYPE' in option for option in
             local_gtiff_creation_options]):
        local_gtiff_creation_options.append(
            'PIXELTYPE=' + metadata['PIXELTYPE'])

    block_size = base_band.GetBlockSize()
    # It's not clear how or IF we can determine if the output should be
    # striped or tiled.  Here we leave it up to the default inputs or if its
    # obviously not striped we tile.
    if not any(
            ['TILED' in option for option in local_gtiff_creation_options]):
        # TILED not set, so lets try to set it to a reasonable value
        if block_size[0] != n_cols:
            # if x block is not the width of the raster it *must* be tiled
            # otherwise okay if it's striped or tiled
            local_gtiff_creation_options.append('TILED=YES')

    if not any(
            ['BLOCK' in option for option in local_gtiff_creation_options]):
        # not defined, so lets copy what we know from the current raster
        local_gtiff_creation_options.extend([
            'BLOCKXSIZE=%d' % block_size[0],
            'BLOCKYSIZE=%d' % block_size[1]])

    # make target directory if it doesn't exist
    try:
        os.makedirs(os.path.dirname(target_path))
    except OSError:
        pass

    base_band = None
    n_bands = len(band_nodata_list)
    target_raster = driver.Create(
        target_path, n_cols, n_rows, n_bands, datatype,
        options=gtiff_creation_options)
    target_raster.SetProjection(base_raster.GetProjection())
    target_raster.SetGeoTransform(base_raster.GetGeoTransform())
    base_raster = None

    for index, nodata_value in enumerate(band_nodata_list):
        if nodata_value is None:
            continue
        target_band = target_raster.GetRasterBand(index + 1)
        try:
            target_band.SetNoDataValue(nodata_value.item())
        except AttributeError:
            target_band.SetNoDataValue(nodata_value)

    target_raster.FlushCache()
    last_time = time.time()
    pixels_processed = 0
    n_pixels = n_cols * n_rows
    if fill_value_list is not None:
        for index, fill_value in enumerate(fill_value_list):
            if fill_value is None:
                continue
            target_band = target_raster.GetRasterBand(index + 1)
            # some rasters are very large and a fill can appear to cause
            # computation to hang. This block, though possibly slightly less
            # efficient than `band.Fill` will give real-time feedback about
            # how the fill is progressing.
            for offsets in iterblocks(target_path, offset_only=True):
                fill_array = numpy.empty(
                    (offsets['win_ysize'], offsets['win_xsize']))
                pixels_processed += (
                    offsets['win_ysize'] * offsets['win_xsize'])
                fill_array[:] = fill_value
                target_band.WriteArray(
                    fill_array, offsets['xoff'], offsets['yoff'])

                last_time = _invoke_timed_callback(
                    last_time, lambda: LOGGER.info(
                        '%.2f%% complete',
                        float(pixels_processed) / n_pixels * 100.0),
                    _LOGGING_PERIOD)
            target_band = None
    target_raster = None


def create_raster_from_vector_extents(
        base_vector_path, target_raster_path, target_pixel_size,
        target_pixel_type, target_nodata, fill_value=None,
        gtiff_creation_options=DEFAULT_GTIFF_CREATION_OPTIONS):
    """Create a blank raster based on a vector file extent.

    Parameters:
        base_vector_path (string): path to vector shapefile to base the
            bounding box for the target raster.
        target_raster_path (string): path to location of generated geotiff;
            the upper left hand corner of this raster will be aligned with the
            bounding box of the source vector and the extent will be exactly
            equal or contained the source vector's bounding box depending on
            whether the pixel size divides evenly into the source bounding
            box; if not coordinates will be rounded up to contain the original
            extent.
        target_pixel_size (list): the x/y pixel size as a list [30.0, -30.0]
        target_pixel_type (int): gdal GDT pixel type of target raster
        target_nodata: target nodata value
        fill_value (int/float): value to fill in the target raster; no fill if
            value is None
        gtiff_creation_options (list): this is an argument list that will be
            passed to the GTiff driver.  Useful for blocksizes, compression,
            and more.

    Returns:
        None

    """
    # Determine the width and height of the tiff in pixels based on the
    # maximum size of the combined envelope of all the features
    vector = gdal.OpenEx(base_vector_path)
    shp_extent = None
    for layer_index in range(vector.GetLayerCount()):
        layer = vector.GetLayer(layer_index)
        for feature in layer:
            try:
                # envelope is [xmin, xmax, ymin, ymax]
                feature_extent = feature.GetGeometryRef().GetEnvelope()
                if shp_extent is None:
                    shp_extent = list(feature_extent)
                else:
                    # expand bounds of current bounding box to include that
                    # of the newest feature
                    shp_extent = [
                        f(shp_extent[index], feature_extent[index])
                        for index, f in enumerate([min, max, min, max])]
            except AttributeError as error:
                # For some valid OGR objects the geometry can be undefined
                # since it's valid to have a NULL entry in the attribute table
                # this is expressed as a None value in the geometry reference
                # this feature won't contribute
                LOGGER.warning(error)

    # round up on the rows and cols so that the target raster encloses the
    # base vector
    n_cols = int(numpy.ceil(
        abs((shp_extent[1] - shp_extent[0]) / target_pixel_size[0])))
    n_rows = int(numpy.ceil(
        abs((shp_extent[3] - shp_extent[2]) / target_pixel_size[1])))

    driver = gdal.GetDriverByName('GTiff')
    n_bands = 1
    raster = driver.Create(
        target_raster_path, n_cols, n_rows, n_bands, target_pixel_type,
        options=gtiff_creation_options)
    raster.GetRasterBand(1).SetNoDataValue(target_nodata)

    # Set the transform based on the upper left corner and given pixel
    # dimensions
    if target_pixel_size[0] < 0:
        x_source = shp_extent[1]
    else:
        x_source = shp_extent[0]
    if target_pixel_size[1] < 0:
        y_source = shp_extent[3]
    else:
        y_source = shp_extent[2]
    raster_transform = [
        x_source, target_pixel_size[0], 0.0,
        y_source, 0.0, target_pixel_size[1]]
    raster.SetGeoTransform(raster_transform)

    # Use the same projection on the raster as the shapefile
    raster.SetProjection(vector.GetLayer(0).GetSpatialRef().ExportToWkt())

    # Initialize everything to nodata
    if fill_value is not None:
        band = raster.GetRasterBand(1)
        band.Fill(fill_value)
        band.FlushCache()
        band = None
    raster = None


def interpolate_points(
        base_vector_path, vector_attribute_field, target_raster_path_band,
        interpolation_mode):
    """Interpolate point values onto an existing raster.

    Parameters:
        base_vector_path (string): path to a shapefile that contains point
            vector layers.
        vector_attribute_field (field): a string in the vector referenced at
            `base_vector_path` that refers to a numeric value in the
            vector's attribute table.  This is the value that will be
            interpolated across the raster.
        target_raster_path_band (tuple): a path/band number tuple to an
            existing raster which likely intersects or is nearby the source
            vector. The band in this raster will take on the interpolated
            numerical values  provided at each point.
        interpolation_mode (string): the interpolation method to use for
            scipy.interpolate.griddata, one of 'linear', near', or 'cubic'.

    Returns:
       None

    """
    source_vector = gdal.OpenEx(base_vector_path)
    point_list = []
    value_list = []
    for layer_index in range(source_vector.GetLayerCount()):
        layer = source_vector.GetLayer(layer_index)
        for point_feature in layer:
            value = point_feature.GetField(vector_attribute_field)
            # Add in the numpy notation which is row, col
            # Here the point geometry is in the form x, y (col, row)
            geometry = point_feature.GetGeometryRef()
            point = geometry.GetPoint()
            point_list.append([point[1], point[0]])
            value_list.append(value)

    point_array = numpy.array(point_list)
    value_array = numpy.array(value_list)

    target_raster = gdal.OpenEx(target_raster_path_band[0], gdal.GA_Update)
    band = target_raster.GetRasterBand(target_raster_path_band[1])
    nodata = band.GetNoDataValue()
    geotransform = target_raster.GetGeoTransform()
    for offsets in iterblocks(
            target_raster_path_band[0], offset_only=True):
        grid_y, grid_x = numpy.mgrid[
            offsets['yoff']:offsets['yoff']+offsets['win_ysize'],
            offsets['xoff']:offsets['xoff']+offsets['win_xsize']]
        grid_y = grid_y * geotransform[5] + geotransform[3]
        grid_x = grid_x * geotransform[1] + geotransform[0]

        # this is to be consistent with GDAL 2.0's change of 'nearest' to
        # 'near' for an interpolation scheme that SciPy did not change.
        if interpolation_mode == 'near':
            interpolation_mode = 'nearest'
        raster_out_array = scipy.interpolate.griddata(
            point_array, value_array, (grid_y, grid_x), interpolation_mode,
            nodata)
        band.WriteArray(raster_out_array, offsets['xoff'], offsets['yoff'])


def zonal_statistics(
        base_raster_path_band, aggregate_vector_path,
        aggregate_layer_name=None, ignore_nodata=True,
        polygons_might_overlap=True, working_dir=None):
    """Collect stats on pixel values which lie within polygons.

    This function summarizes raster statistics including min, max,
    mean, and pixel count over the regions on the raster that are
    overlapped by the polygons in the vector layer. Statistics are calculated
    in two passes, where first polygons aggregate over pixels in the raster
    whose centers intersect with the polygon. In the second pass, any polygons
    that are not aggregated use their bounding box to intersect with the
    raster for overlap statistics. Note there may be some degenerate
    cases where the bounding box vs. actual geometry intersection would be
    incorrect, but these are so unlikely as to be manually constructed. If
    you encounter one of these please email the description and dataset
    to richsharp@stanford.edu.

    Parameters:
        base_raster_path_band (tuple): a str/int tuple indicating the path to
            the base raster and the band index of that raster to analyze.
        aggregate_vector_path (string): a path to an ogr compatable polygon
            vector whose geometric features indicate the areas over
            `base_raster_path_band` to calculate statistics over.
        aggregate_field_name (string): field name in `aggregate_vector_path`
            that represents an identifying value for a given polygon. Result
            of this function will be indexed by the values found in this
            field.
        aggregate_layer_name (string): name of shapefile layer that will be
            used to aggregate results over.  If set to None, the first layer
            in the DataSource will be used as retrieved by `.GetLayer()`.
            Note: it is normal and expected to set this field at None if the
            aggregating shapefile is a single layer as many shapefiles,
            including the common 'ESRI Shapefile', are.
        ignore_nodata: if true, then nodata pixels are not accounted for when
            calculating min, max, count, or mean.  However, the value of
            `nodata_count` will always be the number of nodata pixels
            aggregated under the polygon.
        polygons_might_overlap (boolean): if True the function calculates
            aggregation coverage close to optimally by rasterizing sets of
            polygons that don't overlap.  However, this step can be
            computationally expensive for cases where there are many polygons.
            Setting this flag to False directs the function rasterize in one
            step.
        working_dir (string): If not None, indicates where temporary files
            should be created during this run.

    Returns:
        nested dictionary indexed by aggregating feature id, and then by one
        of 'min' 'max' 'sum' 'count' and 'nodata_count'.  Example:
        {0: {'min': 0, 'max': 1, 'sum': 1.7, count': 3, 'nodata_count': 1}}

    Raises:
        ValueError if `base_raster_path_band` is incorrectly formatted.
        RuntimeError(s) if the aggregate vector or layer cannot open.

    """
    if not _is_raster_path_band_formatted(base_raster_path_band):
        raise ValueError(
            "`base_raster_path_band` not formatted as expected.  Expects "
            "(path, band_index), recieved %s" % repr(base_raster_path_band))
    aggregate_vector = gdal.OpenEx(aggregate_vector_path, gdal.OF_VECTOR)
    if aggregate_vector is None:
        raise RuntimeError(
            "Could not open aggregate vector at %s" % aggregate_vector_path)
    LOGGER.debug(aggregate_vector)
    if aggregate_layer_name is not None:
        aggregate_layer = aggregate_vector.GetLayerByName(
            aggregate_layer_name)
    else:
        aggregate_layer = aggregate_vector.GetLayer()
    if aggregate_layer is None:
        raise RuntimeError(
            "Could not open layer %s on %s" % (
                aggregate_layer_name, aggregate_vector_path))

    # create a new aggregate ID field to map base vector aggregate fields to
    # local ones that are guaranteed to be integers.
    local_aggregate_field_name = 'original_fid'
    rasterize_layer_args = {
        'options': [
            'ALL_TOUCHED=FALSE',
            'ATTRIBUTE=%s' % local_aggregate_field_name]
        }

    # clip base raster to aggregating vector intersection
    raster_info = get_raster_info(base_raster_path_band[0])
    # -1 here because bands are 1 indexed
    raster_nodata = raster_info['nodata'][base_raster_path_band[1]-1]
    with tempfile.NamedTemporaryFile(
            prefix='clipped_raster', delete=False,
            dir=working_dir) as clipped_raster_file:
        clipped_raster_path = clipped_raster_file.name
    align_and_resize_raster_stack(
        [base_raster_path_band[0]], [clipped_raster_path], ['near'],
        raster_info['pixel_size'], 'intersection',
        base_vector_path_list=[aggregate_vector_path], raster_align_index=0)
    clipped_raster = gdal.OpenEx(clipped_raster_path, gdal.OF_RASTER)

    # make a shapefile that non-overlapping layers can be added to
    driver = ogr.GetDriverByName('MEMORY')
    disjoint_vector = driver.CreateDataSource('disjoint_vector')
    spat_ref = aggregate_layer.GetSpatialRef()

    # Initialize these dictionaries to have the shapefile fields in the
    # original datasource even if we don't pick up a value later
    LOGGER.info("build a lookup of aggregate field value to FID")

    aggregate_layer_fid_set = set(
        [agg_feat.GetFID() for agg_feat in aggregate_layer])

    # Loop over each polygon and aggregate
    if polygons_might_overlap:
        LOGGER.info("creating disjoint polygon set")
        disjoint_fid_sets = calculate_disjoint_polygon_set(
            aggregate_vector_path)
    else:
        disjoint_fid_sets = [aggregate_layer_fid_set]

    clipped_band = clipped_raster.GetRasterBand(base_raster_path_band[1])

    with tempfile.NamedTemporaryFile(
            prefix='aggregate_fid_raster',
            delete=False, dir=working_dir) as agg_fid_raster_file:
        agg_fid_raster_path = agg_fid_raster_file.name

    agg_fid_nodata = -1
    new_raster_from_base(
        clipped_raster_path, agg_fid_raster_path, gdal.GDT_Int32,
        [agg_fid_nodata])
    agg_fid_raster = gdal.OpenEx(
        agg_fid_raster_path, gdal.GA_Update | gdal.OF_RASTER)
    aggregate_stats = collections.defaultdict(lambda: {
        'min': None, 'max': None, 'count': 0, 'nodata_count': 0, 'sum': 0.0})
    last_time = time.time()
    LOGGER.info("processing %d disjoint polygon sets", len(disjoint_fid_sets))
    for set_index, disjoint_fid_set in enumerate(disjoint_fid_sets):
        last_time = _invoke_timed_callback(
            last_time, lambda: LOGGER.info(
                "zonal stats approximately %.1f%% complete on %s",
                100.0 * float(set_index+1) / len(disjoint_fid_sets),
                os.path.basename(aggregate_vector_path)),
            _LOGGING_PERIOD)
        disjoint_layer = disjoint_vector.CreateLayer(
            'disjoint_vector', spat_ref, ogr.wkbPolygon)
        disjoint_layer.CreateField(
            ogr.FieldDefn(local_aggregate_field_name, ogr.OFTInteger))
        disjoint_layer_defn = disjoint_layer.GetLayerDefn()
        # add polygons to subset_layer
        disjoint_layer.StartTransaction()
        for index, feature_fid in enumerate(disjoint_fid_set):
            last_time = _invoke_timed_callback(
                last_time, lambda: LOGGER.info(
                    "polygon set %d of %d approximately %.1f%% processed "
                    "on %s", set_index+1, len(disjoint_fid_sets),
                    100.0 * float(index+1) / len(disjoint_fid_set),
                    os.path.basename(aggregate_vector_path)),
                _LOGGING_PERIOD)
            agg_feat = aggregate_layer.GetFeature(feature_fid)
            disjoint_feat = ogr.Feature(disjoint_layer_defn)
            disjoint_feat.SetGeometry(agg_feat.GetGeometryRef().Clone())
            disjoint_feat.SetField(
                local_aggregate_field_name, feature_fid)
            disjoint_layer.CreateFeature(disjoint_feat)
        disjoint_layer.CommitTransaction()

        LOGGER.info(
            "disjoint polygon set %d of %d 100.0%% processed on %s",
            set_index+1, len(disjoint_fid_sets), os.path.basename(
                aggregate_vector_path))

        # nodata out the mask
        agg_fid_band = agg_fid_raster.GetRasterBand(1)
        agg_fid_band.Fill(agg_fid_nodata)
        LOGGER.info(
            "rasterizing disjoint polygon set %d of %d %s", set_index+1,
            len(disjoint_fid_sets),
            os.path.basename(aggregate_vector_path))
        rasterize_callback = _make_logger_callback(
            "rasterizing polygon " + str(set_index+1) + " of " +
            str(len(disjoint_fid_set)) + " set %.1f%% complete")
        gdal.RasterizeLayer(
            agg_fid_raster, [1], disjoint_layer,
            callback=rasterize_callback, **rasterize_layer_args)
        agg_fid_raster.FlushCache()

        # Delete the features we just added to the subset_layer
        disjoint_layer = None
        disjoint_vector.DeleteLayer(0)

        # create a key array
        # and parallel min, max, count, and nodata count arrays
        LOGGER.info(
            "summarizing rasterized disjoint polygon set %d of %d %s",
            set_index+1, len(disjoint_fid_sets),
            os.path.basename(aggregate_vector_path))
        for agg_fid_offsets in iterblocks(
                agg_fid_raster_path, offset_only=True):
            agg_fid_block = agg_fid_band.ReadAsArray(
                **agg_fid_offsets)
            clipped_block = clipped_band.ReadAsArray(**agg_fid_offsets)
            valid_mask = (agg_fid_block != agg_fid_nodata)
            valid_agg_fids = agg_fid_block[valid_mask]
            valid_clipped = clipped_block[valid_mask]
            for agg_fid in numpy.unique(valid_agg_fids):
                masked_clipped_block = valid_clipped[
                    valid_agg_fids == agg_fid]
                if raster_nodata:
                    clipped_nodata_mask = numpy.isclose(
                        masked_clipped_block, raster_nodata)
                else:
                    clipped_nodata_mask = numpy.zeros(
                        masked_clipped_block.shape, dtype=numpy.bool)
                aggregate_stats[agg_fid]['nodata_count'] += (
                    numpy.count_nonzero(clipped_nodata_mask))
                if ignore_nodata:
                    masked_clipped_block = (
                        masked_clipped_block[~clipped_nodata_mask])
                if masked_clipped_block.size == 0:
                    continue

                if aggregate_stats[agg_fid]['min'] is None:
                    aggregate_stats[agg_fid]['min'] = (
                        masked_clipped_block[0])
                    aggregate_stats[agg_fid]['max'] = (
                        masked_clipped_block[0])

                aggregate_stats[agg_fid]['min'] = min(
                    numpy.min(masked_clipped_block),
                    aggregate_stats[agg_fid]['min'])
                aggregate_stats[agg_fid]['max'] = max(
                    numpy.max(masked_clipped_block),
                    aggregate_stats[agg_fid]['max'])
                aggregate_stats[agg_fid]['count'] += (
                    masked_clipped_block.size)
                aggregate_stats[agg_fid]['sum'] += numpy.sum(
                    masked_clipped_block)
    unset_fids = aggregate_layer_fid_set.difference(aggregate_stats)
    LOGGER.debug(
        "unset_fids: %s of %s ", len(unset_fids),
        len(aggregate_layer_fid_set))
    clipped_gt = numpy.array(
        clipped_raster.GetGeoTransform(), dtype=numpy.float32)
    for unset_fid in unset_fids:
        unset_feat = aggregate_layer.GetFeature(unset_fid)
        unset_geom_envelope = list(unset_feat.GetGeometryRef().GetEnvelope())
        if clipped_gt[1] < 0:
            unset_geom_envelope[0], unset_geom_envelope[1] = (
                unset_geom_envelope[1], unset_geom_envelope[0])
        if clipped_gt[5] < 0:
            unset_geom_envelope[2], unset_geom_envelope[3] = (
                unset_geom_envelope[3], unset_geom_envelope[2])
        xoff = int((unset_geom_envelope[0] - clipped_gt[0]) / clipped_gt[1])
        yoff = int((unset_geom_envelope[2] - clipped_gt[3]) / clipped_gt[5])
        win_xsize = int(numpy.ceil(
            (unset_geom_envelope[1] - clipped_gt[0]) /
            clipped_gt[1])) - xoff
        win_ysize = int(numpy.ceil(
            (unset_geom_envelope[3] - clipped_gt[3]) /
            clipped_gt[5])) - yoff
        # here we consider the pixels that intersect with the geometry's
        # bounding box as being the proxy for the intersection with the
        # polygon itself. This is not a bad approximation since the case
        # that caused the polygon to be skipped in the first phase is that it
        # is as small as a pixel. There could be some degenerate cases that
        # make this estimation very wrong, but we do not know of any that
        # would come from natural data. If you do encounter such a dataset
        # please email the description and datset to richsharp@stanford.edu.
        unset_fid_block = clipped_band.ReadAsArray(
            xoff=xoff, yoff=yoff, win_xsize=win_xsize, win_ysize=win_ysize)

        if raster_nodata:
            unset_fid_nodata_mask = numpy.isclose(
                unset_fid_block, raster_nodata)
        else:
            unset_fid_nodata_mask = numpy.zeros(
                unset_fid_block.shape, dtype=numpy.bool)

        valid_unset_fid_block = unset_fid_block[~unset_fid_nodata_mask]
        aggregate_stats[unset_fid]['min'] = numpy.min(valid_unset_fid_block)
        aggregate_stats[unset_fid]['max'] = numpy.max(valid_unset_fid_block)
        aggregate_stats[unset_fid]['sum'] = numpy.sum(valid_unset_fid_block)
        aggregate_stats[unset_fid]['count'] = valid_unset_fid_block.size
        aggregate_stats[unset_fid]['nodata_count'] = numpy.count_nonzero(
            unset_fid_nodata_mask)

    unset_fids = aggregate_layer_fid_set.difference(aggregate_stats)
    LOGGER.debug(
        "remaining unset_fids: %s of %s ", len(unset_fids),
        len(aggregate_layer_fid_set))

    LOGGER.info(
        "all done processing polygon sets for %s", os.path.basename(
            aggregate_vector_path))

    # clean up temporary files
    gdal.Dataset.__swig_destroy__(agg_fid_raster)
    gdal.Dataset.__swig_destroy__(aggregate_vector)
    gdal.Dataset.__swig_destroy__(clipped_raster)
    clipped_band = None
    clipped_raster = None
    agg_fid_raster = None
    disjoint_layer = None
    disjoint_vector = None
    aggregate_layer = None
    aggregate_vector = None
    for filename in [agg_fid_raster_path, clipped_raster_path]:
        os.remove(filename)

    return dict(aggregate_stats)


def get_vector_info(vector_path, layer_index=0):
    """Get information about an OGR vector (datasource).

    Parameters:
        vector_path (str): a path to a OGR vector.
        layer_index (int): index of underlying layer to analyze.  Defaults to
            0.

    Raises:
        ValueError if `vector_path` does not exist on disk or cannot be opened
        as a gdal.OF_VECTOR.

    Returns:
        raster_properties (dictionary): a dictionary with the following
            properties stored under relevant keys.

            'projection' (string): projection of the vector in Well Known
                Text.
            'bounding_box' (list): list of floats representing the bounding
                box in projected coordinates as [minx, miny, maxx, maxy].

    """
    vector = gdal.OpenEx(vector_path, gdal.OF_VECTOR)
    if not vector:
        raise ValueError(
            "Could not open %s as a gdal.OF_VECTOR" % vector_path)
    vector_properties = {}
    layer = vector.GetLayer(iLayer=layer_index)
    # projection is same for all layers, so just use the first one
    spatial_ref = layer.GetSpatialRef()
    if spatial_ref:
        vector_sr_wkt = spatial_ref.ExportToWkt()
    else:
        vector_sr_wkt = None
    vector_properties['projection'] = vector_sr_wkt
    layer_bb = layer.GetExtent()
    layer = None
    vector = None
    # convert form [minx,maxx,miny,maxy] to [minx,miny,maxx,maxy]
    vector_properties['bounding_box'] = [layer_bb[i] for i in [0, 2, 1, 3]]
    return vector_properties


def get_raster_info(raster_path):
    """Get information about a GDAL raster (dataset).

    Parameters:
       raster_path (String): a path to a GDAL raster.

    Raises:
        ValueError if `raster_path` is not a file or cannot be opened as a
        gdal.OF_RASTER.

    Returns:
        raster_properties (dictionary): a dictionary with the properties
            stored under relevant keys.

            'pixel_size' (tuple): (pixel x-size, pixel y-size) from
                geotransform.
            'raster_size' (tuple):  number of raster pixels in (x, y)
                direction.
            'nodata' (list): a list of the nodata values in the bands of the
                raster in the same order as increasing band index.
            'n_bands' (int): number of bands in the raster.
            'geotransform' (tuple): a 6-tuple representing the geotransform of
                (x orign, x-increase, xy-increase,
                 y origin, yx-increase, y-increase).
            'datatype' (int): An instance of an enumerated gdal.GDT_* int
                that represents the datatype of the raster.
            'projection' (string): projection of the raster in Well Known
                Text.
            'bounding_box' (list): list of floats representing the bounding
                box in projected coordinates as [minx, miny, maxx, maxy]
            'block_size' (tuple): underlying x/y raster block size for
                efficient reading.

    """
    raster = gdal.OpenEx(raster_path, gdal.OF_RASTER)
    if not raster:
        raise ValueError(
            "Could not open %s as a gdal.OF_RASTER" % raster_path)
    raster_properties = {}
    projection_wkt = raster.GetProjection()
    if not projection_wkt:
        projection_wkt = None
    raster_properties['projection'] = projection_wkt
    geo_transform = raster.GetGeoTransform()
    raster_properties['geotransform'] = geo_transform
    raster_properties['pixel_size'] = (geo_transform[1], geo_transform[5])
    raster_properties['raster_size'] = (
        raster.GetRasterBand(1).XSize,
        raster.GetRasterBand(1).YSize)
    raster_properties['n_bands'] = raster.RasterCount
    raster_properties['nodata'] = [
        raster.GetRasterBand(index).GetNoDataValue() for index in range(
            1, raster_properties['n_bands']+1)]
    # blocksize is the same for all bands, so we can just get the first
    raster_properties['block_size'] = raster.GetRasterBand(1).GetBlockSize()

    # we dont' really know how the geotransform is laid out, all we can do is
    # calculate the x and y bounds, then take the appropriate min/max
    x_bounds = [
        geo_transform[0], geo_transform[0] +
        raster_properties['raster_size'][0] * geo_transform[1] +
        raster_properties['raster_size'][1] * geo_transform[2]]
    y_bounds = [
        geo_transform[3], geo_transform[3] +
        raster_properties['raster_size'][0] * geo_transform[4] +
        raster_properties['raster_size'][1] * geo_transform[5]]

    raster_properties['bounding_box'] = [
        numpy.min(x_bounds), numpy.min(y_bounds),
        numpy.max(x_bounds), numpy.max(y_bounds)]

    # datatype is the same for the whole raster, but is associated with band
    raster_properties['datatype'] = raster.GetRasterBand(1).DataType
    raster = None
    return raster_properties


def reproject_vector(
        base_vector_path, target_wkt, target_path, layer_index=0,
        driver_name='ESRI Shapefile', copy_fields=True):
    """Reproject OGR DataSource (vector).

    Transforms the features of the base vector to the desired output
    projection in a new ESRI Shapefile.

    Parameters:
        base_vector_path (string): Path to the base shapefile to transform.
        target_wkt (string): the desired output projection in Well Known Text
            (by layer.GetSpatialRef().ExportToWkt())
        target_path (string): the filepath to the transformed shapefile
        layer_index (int): index of layer in `base_vector_path` to reproject.
            Defaults to 0.
        driver_name (string): String to pass to ogr.GetDriverByName, defaults
            to 'ESRI Shapefile'.
        copy_fields (bool or iterable): If True, all the fields in
            `base_vector_path` will be copied to `target_path` during the
            reprojection step. If it is an iterable, it will contain the
            field names to exclusively copy. An unmatched fieldname will be
            ignored. If `False` no fields are copied into the new vector.

    Returns:
        None

    """
    base_vector = gdal.OpenEx(base_vector_path)

    # if this file already exists, then remove it
    if os.path.isfile(target_path):
        LOGGER.warning(
            "%s already exists, removing and overwriting", target_path)
        os.remove(target_path)

    target_sr = osr.SpatialReference(target_wkt)

    # create a new shapefile from the orginal_datasource
    target_driver = ogr.GetDriverByName(driver_name)
    target_vector = target_driver.CreateDataSource(target_path)

    layer = base_vector.GetLayer(layer_index)
    layer_dfn = layer.GetLayerDefn()

    # Create new layer for target_vector using same name and
    # geometry type from base vector but new projection
    target_layer = target_vector.CreateLayer(
        layer_dfn.GetName(), target_sr, layer_dfn.GetGeomType())

    # this will map the target field index to the base index it came from
    # in case we don't need to copy all the fields
    target_to_base_field_id_map = {}
    if copy_fields:
        # Get the number of fields in original_layer
        original_field_count = layer_dfn.GetFieldCount()
        # For every field that's copying, create a duplicate field in the
        # new layer

        for fld_index in range(original_field_count):
            original_field = layer_dfn.GetFieldDefn(fld_index)
            field_name = original_field.GetName()
            if copy_fields is True or field_name in copy_fields:
                target_field = ogr.FieldDefn(
                    field_name, original_field.GetType())
                target_layer.CreateField(target_field)
                target_to_base_field_id_map[fld_index] = len(
                    target_to_base_field_id_map)

    # Get the SR of the original_layer to use in transforming
    base_sr = layer.GetSpatialRef()

    # Create a coordinate transformation
    coord_trans = osr.CoordinateTransformation(base_sr, target_sr)

    # Copy all of the features in layer to the new shapefile
    target_layer.StartTransaction()
    error_count = 0
    last_time = time.time()
    LOGGER.info("starting reprojection")
    for feature_index, base_feature in enumerate(layer):
        last_time = _invoke_timed_callback(
            last_time, lambda: LOGGER.info(
                "reprojection approximately %.1f%% complete on %s",
                100.0 * float(feature_index+1) / (layer.GetFeatureCount()),
                os.path.basename(target_path)),
            _LOGGING_PERIOD)

        geom = base_feature.GetGeometryRef()
        if geom is None:
            # we encountered this error occasionally when transforming clipped
            # global polygons.  Not clear what is happening but perhaps a
            # feature was retained that otherwise wouldn't have been included
            # in the clip
            error_count += 1
            continue

        # Transform geometry into format desired for the new projection
        error_code = geom.Transform(coord_trans)
        if error_code != 0:  # error
            # this could be caused by an out of range transformation
            # whatever the case, don't put the transformed poly into the
            # output set
            error_count += 1
            continue

        # Copy original_datasource's feature and set as new shapes feature
        target_feature = ogr.Feature(target_layer.GetLayerDefn())
        target_feature.SetGeometry(geom)

        # For all the fields in the feature set the field values from the
        # source field
        for target_index, base_index in (
                target_to_base_field_id_map.items()):
            target_feature.SetField(
                target_index, base_feature.GetField(base_index))

        target_layer.CreateFeature(target_feature)
        target_feature = None
        base_feature = None
    target_layer.CommitTransaction()
    LOGGER.info(
        "reprojection 100.0%% complete on %s", os.path.basename(target_path))
    if error_count > 0:
        LOGGER.warning(
            '%d features out of %d were unable to be transformed and are'
            ' not in the output vector at %s', error_count,
            layer.GetFeatureCount(), target_path)
    layer = None
    base_vector = None


def reclassify_raster(
        base_raster_path_band, value_map, target_raster_path, target_datatype,
        target_nodata, values_required=True):
    """Reclassify pixel values in a raster.

    A function to reclassify values in raster to any output type. By default
    the values except for nodata must be in `value_map`.

    Parameters:
        base_raster_path_band (tuple): a tuple including file path to a raster
            and the band index to operate over. ex: (path, band_index)
        value_map (dictionary): a dictionary of values of
            {source_value: dest_value, ...} where source_value's type is the
            same as the values in `base_raster_path` at band `band_index`.
            Must contain at least one value.
        target_raster_path (string): target raster output path; overwritten if
            it exists
        target_datatype (gdal type): the numerical type for the target raster
        target_nodata (numerical type): the nodata value for the target raster
            Must be the same type as target_datatype
        band_index (int): Indicates which band in `base_raster_path` the
            reclassification should operate on.  Defaults to 1.
        values_required (bool): If True, raise a ValueError if there is a
            value in the raster that is not found in value_map.

    Returns:
        None

    Raises:
        ValueError if values_required is True and the value from
           'key_raster' is not a key in 'attr_dict'

    """
    if len(value_map) == 0:
        raise ValueError("value_map must contain at least one value")
    if not _is_raster_path_band_formatted(base_raster_path_band):
        raise ValueError(
            "Expected a (path, band_id) tuple, instead got '%s'" %
            base_raster_path_band)
    raster_info = get_raster_info(base_raster_path_band[0])
    nodata = raster_info['nodata'][base_raster_path_band[1]-1]
    value_map_copy = value_map.copy()
    # possible that nodata value is not defined, so test for None first
    # otherwise if nodata not predefined, remap it into the dictionary
    if nodata is not None and nodata not in value_map_copy:
        value_map_copy[nodata] = target_nodata
    keys = sorted(numpy.array(list(value_map_copy.keys())))
    values = numpy.array([value_map_copy[x] for x in keys])

    def _map_dataset_to_value_op(original_values):
        """Convert a block of original values to the lookup values."""
        if values_required:
            unique = numpy.unique(original_values)
            has_map = numpy.in1d(unique, keys)
            if not all(has_map):
                missing_values = unique[~has_map]
                raise ValueError(
                    'The following %d raster values %s from "%s" do not have '
                    'corresponding entries in the `value_map`: %s' % (
                        missing_values.size, str(missing_values),
                        base_raster_path_band[0], str(value_map)))
        index = numpy.digitize(original_values.ravel(), keys, right=True)
        return values[index].reshape(original_values.shape)

    raster_calculator(
        [base_raster_path_band], _map_dataset_to_value_op,
        target_raster_path, target_datatype, target_nodata)


def warp_raster(
        base_raster_path, target_pixel_size, target_raster_path,
        resample_method, target_bb=None, base_sr_wkt=None, target_sr_wkt=None,
        gtiff_creation_options=DEFAULT_GTIFF_CREATION_OPTIONS,
        n_threads=None, vector_mask_options=None,
        gdal_warp_options=None):
    """Resize/resample raster to desired pixel size, bbox and projection.

    Parameters:
        base_raster_path (string): path to base raster.
        target_pixel_size (list): a two element list or tuple indicating the
            x and y pixel size in projected units.
        target_raster_path (string): the location of the resized and
            resampled raster.
        resample_method (string): the resampling technique, one of
            "near|bilinear|cubic|cubicspline|lanczos|average|mode|max"
            "min|med|q1|q3"
        target_bb (list): if None, target bounding box is the same as the
            source bounding box.  Otherwise it's a list of float describing
            target bounding box in target coordinate system as
            [minx, miny, maxx, maxy].
        base_sr_wkt (string): if not None, interpret the projection of
            `base_raster_path` as this.
        target_sr_wkt (string): if not None, desired target projection in Well
            Known Text format.
        gtiff_creation_options (list or tuple): list of strings that will be
            passed as GDAL "dataset" creation options to the GTIFF driver.
        n_threads (int): optional, if not None this sets the `N_THREADS`
            option for `gdal.Warp`.
        vector_mask_options (dict): optional, if not None, this is a
            dictionary of options to use an existing vector's geometry to
            mask out pixels in the target raster that do not overlap the
            vector's geometry. Keys to this dictionary are:
                'mask_vector_path': (str) path to the mask vector file. This
                    vector will be automatically projected to the target
                    projection if its base coordinate system does not match
                    the target.
                'mask_layer_name': (str) the layer name to use for masking,
                    if this key is not in the dictionary the default is to use
                    the layer at index 0.
                'mask_vector_where_filter': (str) an SQL WHERE string that can
                    be used to filter the geometry in the mask. Ex:
                    'id > 10' would use all features whose field value of
                    'id' is > 10.
        gdal_warp_options (list): if present, the contents of this list are
            passed to the `warpOptions` parameter of `gdal.Warp`. See the
            GDAL Warp documentation for details.

    Returns:
        None

    """
    base_raster_info = get_raster_info(base_raster_path)
    if target_sr_wkt is None:
        target_sr_wkt = base_raster_info['projection']

    if target_bb is None:
        # ensure it's a list so we can modify it
        working_bb = list(get_raster_info(base_raster_path)['bounding_box'])
        # transform the working_bb if target_sr_wkt is not None
        if target_sr_wkt is not None:
            LOGGER.debug(
                "transforming bounding box from %s ", working_bb)
            working_bb = transform_bounding_box(
                base_raster_info['bounding_box'],
                base_raster_info['projection'], target_sr_wkt)
            LOGGER.debug(
                "transforming bounding to %s ", working_bb)
    else:
        # ensure it's a list so we can modify it
        working_bb = list(target_bb)

    # determine the raster size that bounds the input bounding box and then
    # adjust the bounding box to be that size
    target_x_size = int(abs(
        float(working_bb[2] - working_bb[0]) / target_pixel_size[0]))
    target_y_size = int(abs(
        float(working_bb[3] - working_bb[1]) / target_pixel_size[1]))

    # sometimes bounding boxes are numerically perfect, this checks for that
    x_residual = (
        abs(target_x_size * target_pixel_size[0]) -
        (working_bb[2] - working_bb[0]))
    if not numpy.isclose(x_residual, 0.0):
        target_x_size += 1
    y_residual = (
        abs(target_y_size * target_pixel_size[1]) -
        (working_bb[3] - working_bb[1]))
    if not numpy.isclose(y_residual, 0.0):
        target_y_size += 1

    if target_x_size == 0:
        LOGGER.warning(
            "bounding_box is so small that x dimension rounds to 0; "
            "clamping to 1.")
        target_x_size = 1
    if target_y_size == 0:
        LOGGER.warning(
            "bounding_box is so small that y dimension rounds to 0; "
            "clamping to 1.")
        target_y_size = 1

    # this ensures the bounding boxes perfectly fit a multiple of the target
    # pixel size
    working_bb[2] = working_bb[0] + abs(target_pixel_size[0] * target_x_size)
    working_bb[3] = working_bb[1] + abs(target_pixel_size[1] * target_y_size)

    reproject_callback = _make_logger_callback(
        "Warp %.1f%% complete %s")

    warp_options = []
    if n_threads:
        warp_options.append('NUM_THREADS=%d' % n_threads)
    if gdal_warp_options:
        warp_options.extend(gdal_warp_options)

    mask_vector_path = None
    mask_layer_name = None
    mask_vector_where_filter = None
    if vector_mask_options:
        # translate pygeoprocessing terminology into GDAL warp options.
        if 'mask_vector_path' not in vector_mask_options:
            raise ValueError(
                'vector_mask_options passed, but no value for '
                '"mask_vector_path": %s', vector_mask_options)
        mask_vector_path = vector_mask_options['mask_vector_path']
        if not os.path.exists(mask_vector_path):
            raise ValueError(
                'The mask vector at %s was not found.', mask_vector_path)
        if 'mask_layer_name' in vector_mask_options:
            mask_layer_name = vector_mask_options['mask_layer_name']
        if 'mask_vector_where_filter' in vector_mask_options:
            mask_vector_where_filter = (
                vector_mask_options['mask_vector_where_filter'])

    base_raster = gdal.OpenEx(base_raster_path, gdal.OF_RASTER)
    gdal.Warp(
        target_raster_path, base_raster,
        outputBounds=working_bb,
        xRes=abs(target_pixel_size[0]),
        yRes=abs(target_pixel_size[1]),
        resampleAlg=resample_method,
        outputBoundsSRS=target_sr_wkt,
        srcSRS=base_sr_wkt,
        dstSRS=target_sr_wkt,
        multithread=True if warp_options else False,
        warpOptions=warp_options,
        creationOptions=gtiff_creation_options,
        callback=reproject_callback,
        callback_data=[target_raster_path],
        cutlineDSName=mask_vector_path,
        cutlineLayer=mask_layer_name,
        cutlineWhere=mask_vector_where_filter)


def rasterize(
        vector_path, target_raster_path, burn_values=None, option_list=None,
        layer_index=0):
    """Project a vector onto an existing raster.

    Burn the layer at `layer_index` in `vector_path` to an existing
    raster at `target_raster_path_band`.

    Parameters:
        vector_path (string): filepath to vector to rasterize.
        target_raster_path (string): path to an existing raster to burn vector
            into.  Can have multiple bands.
        burn_values (list): optional list of values to burn into each band of
            the raster.  If used, should have the same length as number of
            bands at the `target_raster_path` raster.  If `None` then
            `option_list` must have a valid value.
        option_list (list): optional a list of burn options, if None then
            a valid value for `burn_values` must exist. Otherwise, each
            element is a string of the form:
                "ATTRIBUTE=?": Identifies an attribute field on the features
                    to be used for a burn in value. The value will be burned
                    into all output bands. If specified, `burn_values`
                    will not be used and can be None.
                "CHUNKYSIZE=?": The height in lines of the chunk to operate
                    on. The larger the chunk size the less times we need to
                    make a pass through all the shapes. If it is not set or
                    set to zero the default chunk size will be used. Default
                    size will be estimated based on the GDAL cache buffer size
                    using formula: cache_size_bytes/scanline_size_bytes, so
                    the chunk will not exceed the cache.
                "ALL_TOUCHED=TRUE/FALSE": May be set to TRUE to set all pixels
                    touched by the line or polygons, not just those whose
                    center is within the polygon or that are selected by
                    Brezenhams line algorithm. Defaults to FALSE.
                "BURN_VALUE_FROM": May be set to "Z" to use the Z values of
                    the geometries. The value from burn_values or the
                    attribute field value is added to this before burning. In
                    default case dfBurnValue is burned as it is (richpsharp:
                    note, I'm not sure what this means, but copied from formal
                    docs). This is implemented properly only for points and
                    lines for now. Polygons will be burned using the Z value
                    from the first point.
                "MERGE_ALG=REPLACE/ADD": REPLACE results in overwriting of
                    value, while ADD adds the new value to the existing
                    raster, suitable for heatmaps for instance.

            Example: ["ATTRIBUTE=npv", "ALL_TOUCHED=TRUE"]

    Returns:
        None

    """
    gdal.PushErrorHandler('CPLQuietErrorHandler')
    raster = gdal.OpenEx(target_raster_path, gdal.GA_Update | gdal.OF_RASTER)
    gdal.PopErrorHandler()
    if raster is None:
        raise ValueError(
            "%s doesn't exist, but needed to rasterize." % target_raster_path)
    vector = gdal.OpenEx(vector_path)
    layer = vector.GetLayer(layer_index)

    rasterize_callback = _make_logger_callback(
        "RasterizeLayer %.1f%% complete %s")

    if burn_values is None:
        burn_values = []
    if option_list is None:
        option_list = []

<<<<<<< HEAD
    # TODO: check if rasterizelayer returns an error and raise an exception if
    # so
=======
    if not burn_values and not option_list:
        raise ValueError(
            "Neither `burn_values` nor `option_list` is set. At least one "
            "must have a value.")

    if not isinstance(burn_values, (list, tuple)):
        raise ValueError(
            "`burn_values` is not a list, the value passed is '%s'",
            repr(burn_values))

    if not isinstance(option_list, (list, tuple)):
        raise ValueError(
            "`option_list` is not a list, the value passed is '%s'",
            repr(option_list))

>>>>>>> c911638e
    gdal.RasterizeLayer(
        raster, [1], layer, burn_values=burn_values, options=option_list,
        callback=rasterize_callback)
    raster.FlushCache()
    gdal.Dataset.__swig_destroy__(raster)


def calculate_disjoint_polygon_set(vector_path, layer_index=0):
    """Create a list of sets of polygons that don't overlap.

    Determining the minimal number of those sets is an np-complete problem so
    this is an approximation that builds up sets of maximal subsets.

    Parameters:
        vector_path (string): a path to an OGR vector.
        layer_index (int): index of underlying layer in `vector_path` to
            calculate disjoint set. Defaults to 0.

    Returns:
        subset_list (list): list of sets of FIDs from vector_path

    """
    vector = gdal.OpenEx(vector_path)
    vector_layer = vector.GetLayer(layer_index)
    feature_count = vector_layer.GetFeatureCount()

    last_time = time.time()
    LOGGER.info("build shapely polygon list")

    shapely_polygon_lookup = dict((
        (poly_feat.GetFID(),
         shapely.wkb.loads(poly_feat.GetGeometryRef().ExportToWkb()))
        for poly_feat in vector_layer))

    LOGGER.info("build shapely rtree index")
    poly_rtree_index = rtree.index.Index(
        ((poly_fid, poly.bounds, None)
         for poly_fid, poly in shapely_polygon_lookup.items()))

    vector_layer = None
    vector = None
    LOGGER.info(
        'poly feature lookup 100.0%% complete on %s',
        os.path.basename(vector_path))

    LOGGER.info('build poly intersection lookup')
    poly_intersect_lookup = collections.defaultdict(set)
    for poly_index, (poly_fid, poly_geom) in enumerate(
            shapely_polygon_lookup.items()):
        last_time = _invoke_timed_callback(
            last_time, lambda: LOGGER.info(
                "poly intersection lookup approximately %.1f%% complete "
                "on %s", 100.0 * float(poly_index+1) / len(
                    shapely_polygon_lookup), os.path.basename(vector_path)),
            _LOGGING_PERIOD)
        possible_intersection_set = list(poly_rtree_index.intersection(
            poly_geom.bounds))
        # no reason to prep the polygon to intersect itself
        if len(possible_intersection_set) > 1:
            polygon = shapely.prepared.prep(poly_geom)
        else:
            polygon = poly_geom
        for intersect_poly_fid in possible_intersection_set:
            if intersect_poly_fid == poly_fid or polygon.intersects(
                    shapely_polygon_lookup[intersect_poly_fid]):
                poly_intersect_lookup[poly_fid].add(intersect_poly_fid)
        polygon = None
    LOGGER.info(
        'poly intersection feature lookup 100.0%% complete on %s',
        os.path.basename(vector_path))

    # Build maximal subsets
    subset_list = []
    while len(poly_intersect_lookup) > 0:
        # sort polygons by increasing number of intersections
        intersections_list = [
            (len(poly_intersect_set), poly_fid, poly_intersect_set)
            for poly_fid, poly_intersect_set in
            poly_intersect_lookup.items()]
        intersections_list.sort()

        # build maximal subset
        maximal_set = set()
        for _, poly_fid, poly_intersect_set in intersections_list:
            last_time = _invoke_timed_callback(
                last_time, lambda: LOGGER.info(
                    "maximal subset build approximately %.1f%% complete "
                    "on %s", 100.0 * float(
                        feature_count - len(poly_intersect_lookup)) /
                    feature_count, os.path.basename(vector_path)),
                _LOGGING_PERIOD)
            if not poly_intersect_set.intersection(maximal_set):
                # no intersection, add poly_fid to the maximal set and remove
                # the polygon from the lookup
                maximal_set.add(poly_fid)
                del poly_intersect_lookup[poly_fid]
        # remove all the polygons from intersections once they're computed
        for poly_fid, poly_intersect_set in poly_intersect_lookup.items():
            poly_intersect_lookup[poly_fid] = (
                poly_intersect_set.difference(maximal_set))
        subset_list.append(maximal_set)
    LOGGER.info(
        'maximal subset build 100.0%% complete on %s',
        os.path.basename(vector_path))
    return subset_list


def distance_transform_edt(
        base_mask_raster_path_band, target_distance_raster_path,
        working_dir=None):
    """Calculate the euclidean distance transform on base raster.

    Calculates the euclidean distance transform on the base raster in units of
    pixels.

    Parameters:
        base_raster_path_band (tuple): a tuple including file path to a raster
            and the band index to operate over. eg: (path, band_index)
        target_distance_raster_path (string): will make a float raster w/ same
            dimensions and projection as base_mask_raster_path_band where all
            zero values of base_mask_raster_path_band are equal to the
            euclidean distance to the
            closest non-zero pixel.
         working_dir (string): If not None, indicates where temporary files
            should be created during this run.

    Returns:
        None

    """
    with tempfile.NamedTemporaryFile(
            prefix='dt_mask', delete=False, dir=working_dir) as dt_mask_file:
        dt_mask_path = dt_mask_file.name
    raster_info = get_raster_info(base_mask_raster_path_band[0])
    nodata = raster_info['nodata'][base_mask_raster_path_band[1]-1]
    nodata_out = 255

    def mask_op(base_array):
        """Convert base_array to 1 if >0, 0 if == 0 or nodata."""
        return numpy.where(
            base_array == nodata, nodata_out, base_array != 0)

    raster_calculator(
        [base_mask_raster_path_band], mask_op,
        dt_mask_path, gdal.GDT_Byte, nodata_out, calc_raster_stats=False)
    geoprocessing_core.distance_transform_edt(
        (dt_mask_path, 1), target_distance_raster_path)
    try:
        os.remove(dt_mask_path)
    except OSError:
        LOGGER.warning("couldn't remove file %s", dt_mask_path)


def _next_regular(base):
    """
    Find the next regular number greater than or equal to base.

    Regular numbers are composites of the prime factors 2, 3, and 5.
    Also known as 5-smooth numbers or Hamming numbers, these are the optimal
    size for inputs to FFTPACK.

    This source was taken directly from scipy.signaltools and saves us from
    having to access a protected member in a library that could change in
    future releases:

    https://github.com/scipy/scipy/blob/v0.17.1/scipy/signal/signaltools.py#L211

    Parameters:
        base (int): a positive integer to start to find the next Hamming
            number.

    Returns:
        The next regular number greater than or equal to `base`.

    """
    if base <= 6:
        return base

    # Quickly check if it's already a power of 2
    if not (base & (base-1)):
        return base

    match = float('inf')  # Anything found will be smaller
    p5 = 1
    while p5 < base:
        p35 = p5
        while p35 < base:
            # Ceiling integer division, avoiding conversion to float
            # (quotient = ceil(base / p35))
            quotient = -(-base // p35)

            # Quickly find next power of 2 >= quotient
            p2 = 2**((quotient - 1).bit_length())

            N = p2 * p35
            if N == base:
                return N
            elif N < match:
                match = N
            p35 *= 3
            if p35 == base:
                return p35
        if p35 < match:
            match = p35
        p5 *= 5
        if p5 == base:
            return p5
    if p5 < match:
        match = p5
    return match


def convolve_2d(
        signal_path_band, kernel_path_band, target_path,
        ignore_nodata=False, mask_nodata=True, normalize_kernel=False,
        target_datatype=gdal.GDT_Float64,
        target_nodata=None,
        gtiff_creation_options=DEFAULT_GTIFF_CREATION_OPTIONS,
        n_threads=1, working_dir=None):
    """Convolve 2D kernel over 2D signal.

    Convolves the raster in `kernel_path_band` over `signal_path_band`.
    Nodata values are treated as 0.0 during the convolution and masked to
    nodata for the output result where `signal_path` has nodata.

    Parameters:
        signal_path_band (tuple): a 2 tuple of the form
            (filepath to signal raster, band index).
        kernel_path_band (tuple): a 2 tuple of the form
            (filepath to kernel raster, band index).
        target_path (string): filepath to target raster that's the convolution
            of signal with kernel.  Output will be a single band raster of
            same size and projection as `signal_path_band`. Any nodata pixels
            that align with `signal_path_band` will be set to nodata.
        ignore_nodata (boolean): If true, any pixels that are equal to
            `signal_path_band`'s nodata value are not included when averaging
            the convolution filter.
        normalize_kernel (boolean): If true, the result is divided by the
            sum of the kernel.
        mask_nodata (boolean): If true, `target_path` raster's output is
            nodata where `signal_path_band`'s pixels were nodata.
        target_datatype (GDAL type): a GDAL raster type to set the output
            raster type to, as well as the type to calculate the convolution
            in.  Defaults to GDT_Float64.  Note unsigned byte is not
            supported.
        target_nodata (int/float): nodata value to set on output raster.
            If `target_datatype` is not gdal.GDT_Float64, this value must
            be set.  Otherwise defaults to the minimum value of a float32.
        gtiff_creation_options (list): an argument list that will be
            passed to the GTiff driver for creating `target_path`.  Useful for
            blocksizes, compression, and more.
        n_threads (int): number of computational threads to devote to
            convolution. A value of 1 will have a single thread calculate the
            FFTs and read from/write to disk. Any value > 1 will spawn
            processes to calculate separable FFTs in parallel while one thread
            manages the reads and writes.
         working_dir (string): If not None, indicates where temporary files
            should be created during this run.

    Returns:
        None

    """
    _gdal_type_to_numpy_lookup = {
        gdal.GDT_Byte: numpy.int8,
        gdal.GDT_Int16: numpy.int16,
        gdal.GDT_Int32: numpy.int32,
        gdal.GDT_UInt16: numpy.uint16,
        gdal.GDT_UInt32: numpy.uint32,
        gdal.GDT_Float32: numpy.float32,
        gdal.GDT_Float64: numpy.float64,
    }
    if target_datatype is not gdal.GDT_Float64 and target_nodata is None:
        raise ValueError(
            "`target_datatype` is set, but `target_nodata` is None. "
            "`target_nodata` must be set if `target_datatype` is not "
            "`gdal.GDT_Float64`.  `target_nodata` is set to None.")
    if target_nodata is None:
        target_nodata = numpy.finfo(numpy.float32).min
    new_raster_from_base(
        signal_path_band[0], target_path, target_datatype, [target_nodata],
        fill_value_list=[0],
        gtiff_creation_options=gtiff_creation_options)

    signal_raster_info = get_raster_info(signal_path_band[0])
    kernel_raster_info = get_raster_info(kernel_path_band[0])

    n_cols_signal, n_rows_signal = signal_raster_info['raster_size']
    n_cols_kernel, n_rows_kernel = kernel_raster_info['raster_size']
    s_path_band = signal_path_band
    k_path_band = kernel_path_band
    s_nodata = signal_raster_info['nodata'][0]

    # we need the original signal raster info because we want the output to
    # be clipped and NODATA masked to it
    base_signal_nodata = signal_raster_info['nodata']
    signal_raster = gdal.OpenEx(signal_path_band[0])
    signal_band = signal_raster.GetRasterBand(signal_path_band[1])
    target_raster = gdal.OpenEx(target_path, gdal.GA_Update)
    target_band = target_raster.GetRasterBand(1)

    # if we're ignoring nodata, we need to make a parallel convolved signal
    # of the nodata mask
    if s_nodata is not None and ignore_nodata:
        mask_dir = tempfile.mkdtemp(dir=working_dir)
        mask_raster_path = os.path.join(mask_dir, 'convolved_mask.tif')
        mask_nodata = -1.0
        new_raster_from_base(
            signal_path_band[0], mask_raster_path, gdal.GDT_Float32,
            [mask_nodata], fill_value_list=[0],
            gtiff_creation_options=gtiff_creation_options)
        mask_raster = gdal.OpenEx(
            mask_raster_path, gdal.GA_Update | gdal.OF_RASTER)
        mask_band = mask_raster.GetRasterBand(1)

    LOGGER.info('starting convolve')
    last_time = time.time()

    # calculate the kernel sum for normalization
    kernel_nodata = kernel_raster_info['nodata'][0]
    kernel_sum = 0.0
    for _, kernel_block in iterblocks(kernel_path_band[0]):
        if kernel_nodata is not None and ignore_nodata:
            kernel_block[numpy.isclose(kernel_block, kernel_nodata)] = 0.0
        kernel_sum += numpy.sum(kernel_block)

    # process workers is 1 - number of threads because we count the current
    # thread
    if n_threads > 1:
        WorkerConstructor = multiprocessing.Process
    else:
        WorkerConstructor = threading.Thread

    # limit the size of the write queue so we don't accidentally load a whole
    # array into memory, work queue is okay because it's only passing block
    # indexes
    work_queue = multiprocessing.Queue()
    write_queue = multiprocessing.Queue(n_threads * 2)

    worker_list = []
    for worker_id in range(max(1, n_threads-1)):
        worker = WorkerConstructor(
            target=_convolve_2d_worker,
            args=(
                signal_path_band, kernel_path_band,
                ignore_nodata, normalize_kernel,
                work_queue, write_queue))
        worker.daemon = True
        worker.start()
        worker_list.append(worker)

    n_blocks = 0
    for signal_offset in iterblocks(s_path_band[0], offset_only=True):
        for kernel_offset in iterblocks(k_path_band[0], offset_only=True):
            work_queue.put((signal_offset, kernel_offset))
            n_blocks += 1
    for _ in range(max(1, n_threads-1)):
        # signal end to worker
        work_queue.put(None)

    # used to count how many workers are still running
    n_active_workers = max(1, n_threads-1)
    n_blocks_processed = 0
    while True:
        write_payload = write_queue.get()
        if write_payload:
            (index_dict, result, mask_result,
             left_index_raster, right_index_raster,
             top_index_raster, bottom_index_raster,
             left_index_result, right_index_result,
             top_index_result, bottom_index_result) = write_payload
        else:
            n_active_workers -= 1
            if n_active_workers == 0:
                break
            continue

        # read the current so we can add to it
        current_output = target_band.ReadAsArray(**index_dict)
        # read the signal block so we know where the nodata are
        potential_nodata_signal_array = signal_band.ReadAsArray(
            **index_dict)
        output_array = numpy.empty(
            current_output.shape, dtype=numpy.float32)

        valid_mask = numpy.ones(
            potential_nodata_signal_array.shape, dtype=bool)
        # guard against a None nodata value
        if base_signal_nodata is not None and mask_nodata:
            valid_mask[:] = (
                potential_nodata_signal_array != base_signal_nodata)
        output_array[:] = target_nodata
        output_array[valid_mask] = (
            (result[top_index_result:bottom_index_result,
                    left_index_result:right_index_result])[valid_mask] +
            current_output[valid_mask])

        target_band.WriteArray(
            output_array, xoff=index_dict['xoff'],
            yoff=index_dict['yoff'])

        if s_nodata is not None and ignore_nodata:
            # we'll need to save off the mask convolution so we can divide
            # it in total later
            current_mask = mask_band.ReadAsArray(**index_dict)
            output_array[valid_mask] = (
                (mask_result[
                    top_index_result:bottom_index_result,
                    left_index_result:right_index_result])[valid_mask] +
                current_mask[valid_mask])
            mask_band.WriteArray(
                output_array, xoff=index_dict['xoff'],
                yoff=index_dict['yoff'])

        n_blocks_processed += 1
        last_time = _invoke_timed_callback(
            last_time, lambda: LOGGER.info(
                "convolution worker approximately %.1f%% complete on %s",
                100.0 * float(n_blocks_processed) / (n_blocks),
                os.path.basename(target_path)),
            _LOGGING_PERIOD)

    LOGGER.info(
        "convolution worker 100.0%% complete on %s",
        os.path.basename(target_path))
    target_band.FlushCache()
    target_raster.FlushCache()
    if s_nodata is not None and ignore_nodata:
        LOGGER.info(
            "need to normalize result so nodata values are not included")
        mask_pixels_processed = 0
        mask_band.FlushCache()
        mask_raster.FlushCache()
        for target_offset_data in iterblocks(target_path, offset_only=True):
            target_block = target_band.ReadAsArray(
                **target_offset_data).astype(
                    _gdal_type_to_numpy_lookup[target_datatype])
            mask_block = mask_band.ReadAsArray(**target_offset_data)
            if base_signal_nodata is not None and mask_nodata:
                valid_mask = ~numpy.isclose(target_block, target_nodata)
            else:
                valid_mask = numpy.ones(target_block.shape, dtype=numpy.bool)
            # divide the target_band by the mask_band
            target_block[valid_mask] /= mask_block[valid_mask]

            # scale by kernel sum if necessary since mask division will
            # automatically normalize kernel
            if not normalize_kernel:
                target_block[valid_mask] *= kernel_sum

            target_band.WriteArray(
                target_block, xoff=target_offset_data['xoff'],
                yoff=target_offset_data['yoff'])

            mask_pixels_processed += target_block.size
            last_time = _invoke_timed_callback(
                last_time, lambda: LOGGER.info(
                    "convolution nodata normalizer approximately %.1f%% "
                    "complete on %s", 100.0 * float(mask_pixels_processed) / (
                        n_cols_signal * n_rows_signal),
                    os.path.basename(target_path)),
                _LOGGING_PERIOD)
        # delete the mask raster
        gdal.Dataset.__swig_destroy__(mask_raster)
        os.remove(mask_raster_path)
        LOGGER.info(
            "convolution nodata normalize 100.0%% complete on %s",
            os.path.basename(target_path))

    for worker in worker_list:
        worker.join(_MAX_TIMEOUT)
        if n_threads > 1:
            worker.terminate()
    target_band.FlushCache()
    target_raster.FlushCache()
    gdal.Dataset.__swig_destroy__(target_raster)
    target_band = None
    target_raster = None


def iterblocks(
        raster_path, band_index_list=None, largest_block=_LARGEST_ITERBLOCK,
        astype_list=None, offset_only=False):
    """Iterate across all the memory blocks in the input raster.

    Result is a generator of block location information and numpy arrays.

    This is especially useful when a single value needs to be derived from the
    pixel values in a raster, such as the sum total of all pixel values, or
    a sequence of unique raster values.  In such cases, `raster_local_op`
    is overkill, since it writes out a raster.

    As a generator, this can be combined multiple times with itertools.izip()
    to iterate 'simultaneously' over multiple rasters, though the user should
    be careful to do so only with prealigned rasters.

    Parameters:
        raster_path (string): Path to raster file to iterate over.
        band_index_list (list of ints or None): A list of band indexes for
            which the data blocks should be returned; band indexes start at 1.
            Defaults to None, which will return all bands.  Band indexes may
            be specified in any order, and band indexes may be specified
            multiple times.  The blocks returned on each iteration will be in
            the order specified in this list.
        largest_block (int): Attempts to iterate over raster blocks with
            this many elements.  Useful in cases where the blocksize is
            relatively small, memory is available, and the function call
            overhead dominates the iteration.  Defaults to 2**20.  A value of
            anything less than the original blocksize of the raster will
            result in blocksizes equal to the original size.
        astype_list (list of numpy types): If none, output blocks are in the
            native type of the raster bands.  Otherwise this parameter is a
            list of len(band_index_list) length that contains the desired
            output types that iterblock generates for each band.
        offset_only (boolean): defaults to False, if True `iterblocks` only
            returns offset dictionary and doesn't read any binary data from
            the raster.  This can be useful when iterating over writing to
            an output.

    Returns:
        If `offset_only` is false, on each iteration, a tuple containing a dict
        of block data and `n` 2-dimensional numpy arrays are returned, where
        `n` is the number of bands requested via `band_list`. The dict of
        block data has these attributes:

            data['xoff'] - The X offset of the upper-left-hand corner of the
                block.
            data['yoff'] - The Y offset of the upper-left-hand corner of the
                block.
            data['win_xsize'] - The width of the block.
            data['win_ysize'] - The height of the block.

        If `offset_only` is True, the function returns only the block offset
            data and does not attempt to read binary data from the raster.

    """
    raster = gdal.OpenEx(raster_path, gdal.OF_RASTER)

    if band_index_list is None:
        band_index_list = range(1, raster.RasterCount + 1)

    band_index_list = [
        raster.GetRasterBand(index) for index in band_index_list]

    block = band_index_list[0].GetBlockSize()
    cols_per_block = block[0]
    rows_per_block = block[1]

    n_cols = raster.RasterXSize
    n_rows = raster.RasterYSize

    block_area = cols_per_block * rows_per_block
    # try to make block wider
    if int(largest_block / block_area) > 0:
        width_factor = int(largest_block / block_area)
        cols_per_block *= width_factor
        if cols_per_block > n_cols:
            cols_per_block = n_cols
        block_area = cols_per_block * rows_per_block
    # try to make block taller
    if int(largest_block / block_area) > 0:
        height_factor = int(largest_block / block_area)
        rows_per_block *= height_factor
        if rows_per_block > n_rows:
            rows_per_block = n_rows

    n_col_blocks = int(math.ceil(n_cols / float(cols_per_block)))
    n_row_blocks = int(math.ceil(n_rows / float(rows_per_block)))

    # Initialize to None so a block array is created on the first iteration
    last_row_block_width = None
    last_col_block_width = None

    if astype_list is not None:
        block_type_list = astype_list
    else:
        block_type_list = [
            _gdal_to_numpy_type(ds_band) for ds_band in band_index_list]

    for row_block_index in range(n_row_blocks):
        row_offset = row_block_index * rows_per_block
        row_block_width = n_rows - row_offset
        if row_block_width > rows_per_block:
            row_block_width = rows_per_block

        for col_block_index in range(n_col_blocks):
            col_offset = col_block_index * cols_per_block
            col_block_width = n_cols - col_offset
            if col_block_width > cols_per_block:
                col_block_width = cols_per_block

            # resize the raster block cache if necessary
            if (last_row_block_width != row_block_width or
                    last_col_block_width != col_block_width):
                raster_blocks = [
                    numpy.zeros(
                        (row_block_width, col_block_width),
                        dtype=block_type) for block_type in
                    block_type_list]

            offset_dict = {
                'xoff': col_offset,
                'yoff': row_offset,
                'win_xsize': col_block_width,
                'win_ysize': row_block_width,
            }
            result = offset_dict
            if not offset_only:
                for ds_band, block in zip(band_index_list, raster_blocks):
                    ds_band.ReadAsArray(buf_obj=block, **offset_dict)
                result = (result,) + tuple(raster_blocks)
            yield result

    band_index_list = None
    gdal.Dataset.__swig_destroy__(raster)
    raster = None


def transform_bounding_box(
        bounding_box, base_ref_wkt, target_ref_wkt, edge_samples=11):
    """Transform input bounding box to output projection.

    This transform accounts for the fact that the reprojected square bounding
    box might be warped in the new coordinate system.  To account for this,
    the function samples points along the original bounding box edges and
    attempts to make the largest bounding box around any transformed point
    on the edge whether corners or warped edges.

    Parameters:
        bounding_box (list): a list of 4 coordinates in `base_epsg` coordinate
            system describing the bound in the order [xmin, ymin, xmax, ymax]
        base_ref_wkt (string): the spatial reference of the input coordinate
            system in Well Known Text.
        target_ref_wkt (string): the spatial reference of the desired output
            coordinate system in Well Known Text.
        edge_samples (int): the number of interpolated points along each
            bounding box edge to sample along. A value of 2 will sample just
            the corners while a value of 3 will also sample the corners and
            the midpoint.

    Returns:
        A list of the form [xmin, ymin, xmax, ymax] that describes the largest
        fitting bounding box around the original warped bounding box in
        `new_epsg` coordinate system.

    """
    base_ref = osr.SpatialReference()
    base_ref.ImportFromWkt(base_ref_wkt)

    target_ref = osr.SpatialReference()
    target_ref.ImportFromWkt(target_ref_wkt)

    transformer = osr.CoordinateTransformation(base_ref, target_ref)

    def _transform_point(point):
        """Transform an (x,y) point tuple from base_ref to target_ref."""
        trans_x, trans_y, _ = (transformer.TransformPoint(*point))
        return (trans_x, trans_y)

    # The following list comprehension iterates over each edge of the bounding
    # box, divides each edge into `edge_samples` number of points, then
    # reduces that list to an appropriate `bounding_fn` given the edge.
    # For example the left edge needs to be the minimum x coordinate so
    # we generate `edge_samples` number of points between the upper left and
    # lower left point, transform them all to the new coordinate system
    # then get the minimum x coordinate "min(p[0] ...)" of the batch.
    # points are numbered from 0 starting upper right as follows:
    # 0--3
    # |  |
    # 1--2
    p_0 = numpy.array((bounding_box[0], bounding_box[3]))
    p_1 = numpy.array((bounding_box[0], bounding_box[1]))
    p_2 = numpy.array((bounding_box[2], bounding_box[1]))
    p_3 = numpy.array((bounding_box[2], bounding_box[3]))
    transformed_bounding_box = [
        bounding_fn(
            [_transform_point(
                p_a * v + p_b * (1 - v)) for v in numpy.linspace(
                    0, 1, edge_samples)])
        for p_a, p_b, bounding_fn in [
            (p_0, p_1, lambda p_list: min([p[0] for p in p_list])),
            (p_1, p_2, lambda p_list: min([p[1] for p in p_list])),
            (p_2, p_3, lambda p_list: max([p[0] for p in p_list])),
            (p_3, p_0, lambda p_list: max([p[1] for p in p_list]))]]
    return transformed_bounding_box


def merge_rasters(
        raster_path_list, target_path, bounding_box=None,
        expected_nodata=None,
        gtiff_creation_options=DEFAULT_GTIFF_CREATION_OPTIONS):
    """Merge the given rasters into a single raster.

    This operation creates a mosaic of the rasters in `raster_path_list`.
    The result is a raster of the size of the union of the bounding box of
    the inputs where the contents of each raster's bands are copied into the
    correct georeferenced target's bands.

    Note the input rasters must be in the same projection, same pixel size,
    same number of bands, and same datatype. If any of these are not true,
    the operation raises a ValueError with an appropriate error message.

    Parameters:
        raster_path_list (list): list of file paths to rasters
        target_path (string): path to the geotiff file that will be created
            by this operation.
        bounding_box (list): if not None, clip target path to be within these
            bounds.
        expected_nodata (float): if not None, use this as the nodata value
            in case multiple rasters have different nodata values.
        gtiff_creation_options (list): this is an argument list that will be
            passed to the GTiff driver.  Useful for blocksizes, compression,
            and more.

    Returns:
        None.

    """
    raster_info_list = [
        get_raster_info(path) for path in raster_path_list]
    pixel_size_set = set([
        x['pixel_size'] for x in raster_info_list])
    if len(pixel_size_set) != 1:
        raise ValueError(
            "Pixel sizes of all rasters are not the same. "
            "Here's the sizes: %s" % str([
                (path, x['pixel_size']) for path, x in zip(
                    raster_path_list, raster_info_list)]))
    n_bands_set = set([x['n_bands'] for x in raster_info_list])
    if len(n_bands_set) != 1:
        raise ValueError(
            "Number of bands per raster are not the same. "
            "Here's the band counts: %s" % str([
                (path, x['n_bands']) for path, x in zip(
                    raster_path_list, raster_info_list)]))

    datatype_set = set([x['datatype'] for x in raster_info_list])
    if len(datatype_set) != 1:
        raise ValueError(
            "Datatype per raster are not the same. "
            "Here's the datatypes: %s" % str([
                (path, x['datatype']) for path, x in zip(
                    raster_path_list, raster_info_list)]))

    if expected_nodata is None:
        nodata_set = set([x['nodata'][0] for x in raster_info_list])
        if len(nodata_set) != 1:
            raise ValueError(
                "Nodata per raster are not the same. "
                "Path and nodata values: %s" % str([
                    (path, x['nodata']) for path, x in zip(
                        raster_path_list, raster_info_list)]))

    projection_set = set([x['projection'] for x in raster_info_list])
    if len(projection_set) != 1:
        raise ValueError(
            "Projections are not identical. Here's the projections: %s" % str(
                [(path, x['projection']) for path, x in zip(
                    raster_path_list, raster_info_list)]))

    pixeltype_set = set()
    for path in raster_path_list:
        raster = gdal.OpenEx(path, gdal.OF_RASTER)
        band = raster.GetRasterBand(1)
        metadata = band.GetMetadata('IMAGE_STRUCTURE')
        band = None
        if 'PIXELTYPE' in metadata:
            pixeltype_set.add('PIXELTYPE=' + metadata['PIXELTYPE'])
        else:
            pixeltype_set.add(None)
    if len(pixeltype_set) != 1:
        raise ValueError(
            "PIXELTYPE different between rasters."
            "Here is the set of types (should only have 1): %s" % str(
                pixeltype_set))

    bounding_box_list = [x['bounding_box'] for x in raster_info_list]
    target_bounding_box = merge_bounding_box_list(bounding_box_list, 'union')
    if bounding_box is not None:
        target_bounding_box = merge_bounding_box_list(
            [target_bounding_box, bounding_box], 'intersection')

    driver = gdal.GetDriverByName('GTiff')
    target_pixel_size = pixel_size_set.pop()
    n_cols = int(math.ceil(abs(
        (target_bounding_box[2]-target_bounding_box[0]) /
        target_pixel_size[0])))
    n_rows = int(math.ceil(abs(
        (target_bounding_box[3]-target_bounding_box[1]) /
        target_pixel_size[1])))

    target_geotransform = [
        target_bounding_box[0],
        target_pixel_size[0],
        0,
        target_bounding_box[1],
        0,
        target_pixel_size[1]]

    # sometimes we have negative pixel sizes so geotransform starts from the
    # other side
    if target_pixel_size[0] < 0:
        target_geotransform[0] = target_bounding_box[2]
    if target_pixel_size[1] < 0:
        target_geotransform[3] = target_bounding_box[3]

    # there's only one element in the sets so okay to pop right in the call,
    # we won't need it after anyway
    n_bands = n_bands_set.pop()
    target_raster = driver.Create(
        target_path, n_cols, n_rows, n_bands,
        datatype_set.pop(), options=gtiff_creation_options)
    target_raster.SetProjection(raster.GetProjection())
    target_raster.SetGeoTransform(target_geotransform)
    if expected_nodata is None:
        nodata = nodata_set.pop()
    else:
        nodata = expected_nodata
    # consider what to do if rasters have nodata defined, but do not fill
    # up the mosaic.
    if nodata is not None:
        # geotiffs only have 1 nodata value set through the band
        target_raster.GetRasterBand(1).SetNoDataValue(nodata)
        for band_index in range(n_bands):
            target_raster.GetRasterBand(band_index+1).Fill(nodata)
    target_band_list = [
        target_raster.GetRasterBand(band_index) for band_index in range(
            1, n_bands+1)]

    # the raster was left over from checking pixel types, remove it after
    raster = None

    for raster_info, raster_path in zip(raster_info_list, raster_path_list):
        # figure out where raster_path starts w/r/t target_raster
        raster_start_x = int((
            raster_info['geotransform'][0] -
            target_geotransform[0]) / target_pixel_size[0])
        raster_start_y = int((
            raster_info['geotransform'][3] -
            target_geotransform[3]) / target_pixel_size[1])
        for iter_result in iterblocks(raster_path):
            offset_info = iter_result[0]
            # its possible the block reads in coverage that is outside the
            # target bounds entirely. nothing to do but skip
            if offset_info['yoff'] + raster_start_y > n_rows:
                continue
            if offset_info['xoff'] + raster_start_x > n_cols:
                continue
            if (offset_info['xoff'] + raster_start_x +
                    offset_info['win_xsize'] < 0):
                continue
            if (offset_info['yoff'] + raster_start_y +
                    offset_info['win_ysize'] < 0):
                continue

            # invariant: the window described in `offset_info` intersects
            # with the target raster.

            # check to see if window hangs off the left/top part of raster
            # and determine how far to adjust down
            x_clip_min = 0
            if raster_start_x + offset_info['xoff'] < 0:
                x_clip_min = abs(raster_start_x + offset_info['xoff'])
            y_clip_min = 0
            if raster_start_y + offset_info['yoff'] < 0:
                y_clip_min = abs(raster_start_y + offset_info['yoff'])
            x_clip_max = 0

            # check if window hangs off right/bottom part of target raster
            if (offset_info['xoff'] + raster_start_x +
                    offset_info['win_xsize'] >= n_cols):
                x_clip_max = (
                    offset_info['xoff'] + raster_start_x +
                    offset_info['win_xsize'] - n_cols)
            y_clip_max = 0

            if (offset_info['yoff'] + raster_start_y +
                    offset_info['win_ysize'] >= n_rows):
                y_clip_max = (
                    offset_info['yoff'] + raster_start_y +
                    offset_info['win_ysize'] - n_rows)

            data_block_list = iter_result[1:]
            for target_band, data_block in zip(
                    target_band_list, data_block_list):
                target_band.WriteArray(
                    data_block[
                        y_clip_min:offset_info['win_ysize']-y_clip_max,
                        x_clip_min:offset_info['win_xsize']-x_clip_max],
                    xoff=offset_info['xoff']+raster_start_x+x_clip_min,
                    yoff=offset_info['yoff']+raster_start_y+y_clip_min)

    del target_band_list[:]
    target_raster = None


def _invoke_timed_callback(
        reference_time, callback_lambda, callback_period):
    """Invoke callback if a certain amount of time has passed.

    This is a convenience function to standardize update callbacks from the
    module.

    Parameters:
        reference_time (float): time to base `callback_period` length from.
        callback_lambda (lambda): function to invoke if difference between
            current time and `reference_time` has exceeded `callback_period`.
        callback_period (float): time in seconds to pass until
            `callback_lambda` is invoked.

    Returns:
        `reference_time` if `callback_lambda` not invoked, otherwise the time
        when `callback_lambda` was invoked.

    """
    current_time = time.time()
    if current_time - reference_time > callback_period:
        callback_lambda()
        return current_time
    return reference_time


def _gdal_to_numpy_type(band):
    """Calculate the equivalent numpy datatype from a GDAL raster band type.

    This function doesn't handle complex or unknown types.  If they are
    passed in, this function will raise a ValueError.

    Parameters:
        band (gdal.Band): GDAL Band

    Returns:
        numpy_datatype (numpy.dtype): equivalent of band.DataType

    """
    # doesn't include GDT_Byte because that's a special case
    base_gdal_type_to_numpy = {
        gdal.GDT_Int16: numpy.int16,
        gdal.GDT_Int32: numpy.int32,
        gdal.GDT_UInt16: numpy.uint16,
        gdal.GDT_UInt32: numpy.uint32,
        gdal.GDT_Float32: numpy.float32,
        gdal.GDT_Float64: numpy.float64,
    }

    if band.DataType in base_gdal_type_to_numpy:
        return base_gdal_type_to_numpy[band.DataType]

    if band.DataType != gdal.GDT_Byte:
        raise ValueError("Unsupported DataType: %s" % str(band.DataType))

    # band must be GDT_Byte type, check if it is signed/unsigned
    metadata = band.GetMetadata('IMAGE_STRUCTURE')
    if 'PIXELTYPE' in metadata and metadata['PIXELTYPE'] == 'SIGNEDBYTE':
        return numpy.int8
    return numpy.uint8


def merge_bounding_box_list(bounding_box_list, bounding_box_mode):
    """Creates a single bounding box by union or intersection of the list.

    Parameters:
        bounding_box_list (list): a list of bounding box tuples/lists of the
            form [minx,miny,maxx,maxy].
        mode (string): either 'union' or 'intersection' for the cooresponding
            reduction mode.

    Returns:
        A 4 tuple bounding box that is the combin

    """
    def _merge_bounding_boxes(bb1, bb2, mode):
        """Merge two bounding boxes through union or intersection.

        Parameters:
            bb1, bb2 (list): list of float representing bounding box in the
                form bb=[minx,miny,maxx,maxy]
            mode (string); one of 'union' or 'intersection'

        Returns:
            Reduced bounding box of bb1/bb2 depending on mode.

        """
        def _less_than_or_equal(x_val, y_val):
            return x_val if x_val <= y_val else y_val

        def _greater_than(x_val, y_val):
            return x_val if x_val > y_val else y_val

        if mode == "union":
            comparison_ops = [
                _less_than_or_equal, _less_than_or_equal,
                _greater_than, _greater_than]
        if mode == "intersection":
            comparison_ops = [
                _greater_than, _greater_than,
                _less_than_or_equal, _less_than_or_equal]

        bb_out = [op(x, y) for op, x, y in zip(comparison_ops, bb1, bb2)]
        return bb_out

    return reduce(
        functools.partial(_merge_bounding_boxes, mode=bounding_box_mode),
        bounding_box_list)


def _make_logger_callback(message):
    """Build a timed logger callback that prints `message` replaced.

    Parameters:
        message (string): a string that expects 2 placement %% variables,
            first for % complete from `df_complete`, second from
            `p_progress_arg[0]`.

    Returns:
        Function with signature:
            logger_callback(df_complete, psz_message, p_progress_arg)

    """
    def logger_callback(df_complete, _, p_progress_arg):
        """Argument names come from the GDAL API for callbacks."""
        try:
            current_time = time.time()
            if ((current_time - logger_callback.last_time) > 5.0 or
                    (df_complete == 1.0 and
                     logger_callback.total_time >= 5.0)):
<<<<<<< HEAD
                if p_progress_arg is None:
                    progress_arg = None
                else:
                    progress_arg = p_progress_arg[0]
                LOGGER.info(message, df_complete * 100, progress_arg)
=======
                # In some multiprocess applications I was encountering a
                # `p_progress_arg` of None. This is unexpected and I suspect
                # was an issue for some kind of GDAL race condition. So I'm
                # guarding against it here and reporting an appropriate log
                # if it occurs.
                if p_progress_arg:
                    LOGGER.info(message, df_complete * 100, p_progress_arg[0])
                else:
                    LOGGER.info(
                        'p_progress_arg is None df_complete: %s, message: %s',
                        df_complete, message)
>>>>>>> c911638e
                logger_callback.last_time = current_time
                logger_callback.total_time += current_time
        except AttributeError:
            logger_callback.last_time = time.time()
            logger_callback.total_time = 0.0
        except:
            LOGGER.exception("Unhandled error occurred while logging "
                             "progress.  df_complete: %s, p_progress_arg: %s",
                             df_complete, p_progress_arg)

    return logger_callback


def _is_raster_path_band_formatted(raster_path_band):
    """Return true if raster path band is a (str, int) tuple/list."""
    if not isinstance(raster_path_band, (list, tuple)):
        return False
    elif len(raster_path_band) != 2:
        return False
    elif not isinstance(raster_path_band[0], basestring):
        return False
    elif not isinstance(raster_path_band[1], int):
        return False
    else:
        return True


def _make_fft_cache():
    """Create a helper function to remember the last computed fft."""
    def _fft_cache(fshape, xoff, yoff, data_block):
        """Remember the last computed fft.

        Parameters:
            fshape (numpy.ndarray): shape of fft
            xoff,yoff (int): offsets of the data block
            data_block (numpy.ndarray): the 2D array to calculate the FFT
                on if not already calculated.

        Returns:
            fft transformed data_block of fshape size.

        """
        cache_key = (fshape[0], fshape[1], xoff, yoff)
        if cache_key != _fft_cache.key:
            _fft_cache.cache = numpy.fft.rfftn(data_block, fshape)
            _fft_cache.key = cache_key
        return _fft_cache.cache

    _fft_cache.cache = None
    _fft_cache.key = None
    return _fft_cache


def _convolve_2d_worker(
        signal_path_band, kernel_path_band,
        ignore_nodata, normalize_kernel,
        work_queue, write_queue):
    """Worker function to be used by `convolve_2d`.

    Parameters:
        Parameters:
        signal_path_band (tuple): a 2 tuple of the form
            (filepath to signal raster, band index).
        kernel_path_band (tuple): a 2 tuple of the form
            (filepath to kernel raster, band index).
        ignore_nodata (boolean): If true, any pixels that are equal to
            `signal_path_band`'s nodata value are not included when averaging
            the convolution filter.
        normalize_kernel (boolean): If true, the result is divided by the
            sum of the kernel.
        work_queue (Queue): will contain (signal_offset, kernel_offset)
            tuples that can be used to read raster blocks directly using
            GDAL ReadAsArray(**offset). Indicates the block to operate on.
        write_queue (Queue): mechanism to pass result back to the writer
            contains a (index_dict, result, mask_result,
                 left_index_raster, right_index_raster,
                 top_index_raster, bottom_index_raster,
                 left_index_result, right_index_result,
                 top_index_result, bottom_index_result) tuple that's used
            for writing and masking.

    Returns:
        None

    """
    signal_raster = gdal.OpenEx(signal_path_band[0], gdal.OF_RASTER)
    kernel_raster = gdal.OpenEx(kernel_path_band[0], gdal.OF_RASTER)
    signal_band = signal_raster.GetRasterBand(signal_path_band[1])
    kernel_band = kernel_raster.GetRasterBand(kernel_path_band[1])

    signal_raster_info = get_raster_info(signal_path_band[0])
    kernel_raster_info = get_raster_info(kernel_path_band[0])

    n_cols_signal, n_rows_signal = signal_raster_info['raster_size']
    n_cols_kernel, n_rows_kernel = kernel_raster_info['raster_size']
    signal_nodata = signal_raster_info['nodata'][0]
    kernel_nodata = kernel_raster_info['nodata'][0]

    mask_result = None  # in case no mask is needed, variable is still defined

    _signal_fft_cache = _make_fft_cache()
    _kernel_fft_cache = _make_fft_cache()
    _mask_fft_cache = _make_fft_cache()

    # calculate the kernel sum for normalization
    kernel_sum = 0.0
    for _, kernel_block in iterblocks(kernel_path_band[0]):
        if kernel_nodata is not None and ignore_nodata:
            kernel_block[numpy.isclose(kernel_block, kernel_nodata)] = 0.0
        kernel_sum += numpy.sum(kernel_block)

    while True:
        payload = work_queue.get()
        if payload is None:
            break

        signal_offset, kernel_offset = payload

        signal_block = signal_band.ReadAsArray(**signal_offset)
        kernel_block = kernel_band.ReadAsArray(**kernel_offset)

        if signal_nodata is not None and ignore_nodata:
            # if we're ignoring nodata, we don't want to add it up in the
            # convolution, so we zero those values out
            signal_nodata_mask = numpy.isclose(signal_block, signal_nodata)
            signal_block[signal_nodata_mask] = 0.0

        left_index_raster = (
            signal_offset['xoff'] - n_cols_kernel // 2 + kernel_offset['xoff'])
        right_index_raster = (
            signal_offset['xoff'] - n_cols_kernel // 2 +
            kernel_offset['xoff'] + signal_offset['win_xsize'] +
            kernel_offset['win_xsize'] - 1)
        top_index_raster = (
            signal_offset['yoff'] - n_rows_kernel // 2 + kernel_offset['yoff'])
        bottom_index_raster = (
            signal_offset['yoff'] - n_rows_kernel // 2 +
            kernel_offset['yoff'] + signal_offset['win_ysize'] +
            kernel_offset['win_ysize'] - 1)

        # it's possible that the piece of the integrating kernel
        # doesn't affect the final result, if so we should skip
        if (right_index_raster < 0 or
                bottom_index_raster < 0 or
                left_index_raster > n_cols_signal or
                top_index_raster > n_rows_signal):
            continue

        if kernel_nodata is not None and ignore_nodata:
            kernel_block[numpy.isclose(kernel_block, kernel_nodata)] = 0.0

        if normalize_kernel:
            kernel_block /= kernel_sum

        # determine the output convolve shape
        shape = (
            numpy.array(signal_block.shape) +
            numpy.array(kernel_block.shape) - 1)

        # add zero padding so FFT is fast
        fshape = [_next_regular(int(d)) for d in shape]

        signal_fft = _signal_fft_cache(
            fshape, signal_offset['xoff'], signal_offset['yoff'],
            signal_block)
        kernel_fft = _kernel_fft_cache(
            fshape, kernel_offset['xoff'], kernel_offset['yoff'],
            kernel_block)

        # this variable determines the output slice that doesn't include
        # the padded array region made for fast FFTs.
        fslice = tuple([slice(0, int(sz)) for sz in shape])
        # classic FFT convolution
        result = numpy.fft.irfftn(signal_fft * kernel_fft, fshape)[fslice]

        # if we're ignoring nodata, we need to make a convolution of the
        # nodata mask too
        if signal_nodata is not None and ignore_nodata:
            mask_fft = _mask_fft_cache(
                fshape, signal_offset['xoff'], signal_offset['yoff'],
                numpy.where(signal_nodata_mask, 0.0, 1.0))
            mask_result = numpy.fft.irfftn(
                mask_fft * kernel_fft, fshape)[fslice]

        left_index_result = 0
        right_index_result = result.shape[1]
        top_index_result = 0
        bottom_index_result = result.shape[0]

        # we might abut the edge of the raster, clip if so
        if left_index_raster < 0:
            left_index_result = -left_index_raster
            left_index_raster = 0
        if top_index_raster < 0:
            top_index_result = -top_index_raster
            top_index_raster = 0
        if right_index_raster > n_cols_signal:
            right_index_result -= right_index_raster - n_cols_signal
            right_index_raster = n_cols_signal
        if bottom_index_raster > n_rows_signal:
            bottom_index_result -= (
                bottom_index_raster - n_rows_signal)
            bottom_index_raster = n_rows_signal

        # Add result to current output to account for overlapping edges
        index_dict = {
            'xoff': left_index_raster,
            'yoff': top_index_raster,
            'win_xsize': right_index_raster-left_index_raster,
            'win_ysize': bottom_index_raster-top_index_raster
        }

        write_queue.put(
            (index_dict, result, mask_result,
             left_index_raster, right_index_raster,
             top_index_raster, bottom_index_raster,
             left_index_result, right_index_result,
             top_index_result, bottom_index_result))

    # Indicates worker has terminated
    write_queue.put(None)<|MERGE_RESOLUTION|>--- conflicted
+++ resolved
@@ -1931,10 +1931,8 @@
     if option_list is None:
         option_list = []
 
-<<<<<<< HEAD
     # TODO: check if rasterizelayer returns an error and raise an exception if
     # so
-=======
     if not burn_values and not option_list:
         raise ValueError(
             "Neither `burn_values` nor `option_list` is set. At least one "
@@ -1950,7 +1948,6 @@
             "`option_list` is not a list, the value passed is '%s'",
             repr(option_list))
 
->>>>>>> c911638e
     gdal.RasterizeLayer(
         raster, [1], layer, burn_values=burn_values, options=option_list,
         callback=rasterize_callback)
@@ -2977,13 +2974,6 @@
             if ((current_time - logger_callback.last_time) > 5.0 or
                     (df_complete == 1.0 and
                      logger_callback.total_time >= 5.0)):
-<<<<<<< HEAD
-                if p_progress_arg is None:
-                    progress_arg = None
-                else:
-                    progress_arg = p_progress_arg[0]
-                LOGGER.info(message, df_complete * 100, progress_arg)
-=======
                 # In some multiprocess applications I was encountering a
                 # `p_progress_arg` of None. This is unexpected and I suspect
                 # was an issue for some kind of GDAL race condition. So I'm
@@ -2995,7 +2985,6 @@
                     LOGGER.info(
                         'p_progress_arg is None df_complete: %s, message: %s',
                         df_complete, message)
->>>>>>> c911638e
                 logger_callback.last_time = current_time
                 logger_callback.total_time += current_time
         except AttributeError:
