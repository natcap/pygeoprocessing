<<<<<<< HEAD
__version__ = '0.1.0'
=======
"""__init__ module for pygeprocessing, imports all the geoprocessing functions
	into the pygeoprocessing namespace"""
>>>>>>> 8bfbc74d

import logging
LOGGER = logging.getLogger('pygeoprocessing')
LOGGER.setLevel(logging.ERROR)

from pygeoprocessing.geoprocessing import *<|MERGE_RESOLUTION|>--- conflicted
+++ resolved
@@ -1,9 +1,5 @@
-<<<<<<< HEAD
-__version__ = '0.1.0'
-=======
 """__init__ module for pygeprocessing, imports all the geoprocessing functions
 	into the pygeoprocessing namespace"""
->>>>>>> 8bfbc74d
 
 import logging
 LOGGER = logging.getLogger('pygeoprocessing')
